--- conflicted
+++ resolved
@@ -6,18 +6,11 @@
   gpu_lidar_sensor_plugin.cc
 )
 
-<<<<<<< HEAD
-
 set(tests
   logical_camera_plugin.cc
   magnetometer_plugin.cc
-=======
-set(tests
-  logical_camera_plugin.cc
   imu_plugin.cc
->>>>>>> 62c0cc0b
 )
-
 
 link_directories(${PROJECT_BINARY_DIR}/test)
 
@@ -47,9 +40,6 @@
     ${tests}
   LIB_DEPS
     ${PROJECT_LIBRARY_TARGET_NAME}-logical_camera
-<<<<<<< HEAD
     ${PROJECT_LIBRARY_TARGET_NAME}-magnetometer
-=======
     ${PROJECT_LIBRARY_TARGET_NAME}-imu
->>>>>>> 62c0cc0b
 )
