--- conflicted
+++ resolved
@@ -128,11 +128,7 @@
     cameraSensor->ConnectImageCallback(&OnImageFrame);
 
   // Force the camera to generate an image
-<<<<<<< HEAD
   mgr.RunOnce(std::chrono::steady_clock::duration::zero(), true);
-=======
-  mgr.RunOnce(gz::common::Time::Zero, true);
->>>>>>> 425359ef
 
   return 0;
 }
