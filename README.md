# Ignition Sensors : Sensor models for simulation

<<<<<<< HEAD
**Maintainer:** ichen AT openrobotics DOT org
=======
**Maintainer:** nate AT openrobotics DOT org
>>>>>>> 2e222003

[![GitHub open issues](https://img.shields.io/github/issues-raw/ignitionrobotics/ign-sensors.svg)](https://github.com/ignitionrobotics/ign-sensors/issues)
[![GitHub open pull requests](https://img.shields.io/github/issues-pr-raw/ignitionrobotics/ign-sensors.svg)](https://github.com/ignitionrobotics/ign-sensors/pulls)
[![Discourse topics](https://img.shields.io/discourse/https/community.gazebosim.org/topics.svg)](https://community.gazebosim.org)
[![Hex.pm](https://img.shields.io/hexpm/l/plug.svg)](https://www.apache.org/licenses/LICENSE-2.0)

Build | Status
-- | --
Test coverage | [![codecov](https://codecov.io/gh/ignitionrobotics/ign-sensors/branch/ign-sensors3/graph/badge.svg)](https://codecov.io/gh/ignitionrobotics/ign-sensors)
Ubuntu Bionic | [![Build Status](https://build.osrfoundation.org/buildStatus/icon?job=ignition_sensors-ci-ign-sensors3-bionic-amd64)](https://build.osrfoundation.org/job/ignition_sensors-ci-ign-sensors3-bionic-amd64)
Homebrew      | [![Build Status](https://build.osrfoundation.org/buildStatus/icon?job=ignition_sensors-ci-ign-sensors3-homebrew-amd64)](https://build.osrfoundation.org/job/ignition_sensors-ci-ign-sensors3-homebrew-amd64)
Windows       | [![Build Status](https://build.osrfoundation.org/job/ign_sensors-ign-3-win/badge/icon)](https://build.osrfoundation.org/job/ign_sensors-ign-3-win/)

Ignition Sensors, a component of [Ignition
Robotics](https://ignitionrobotics.org), provides numerous sensor models
designed to generate realistic data from simulation environments. Ignition Sensors is used in conjunction with [Ignition Libraries](https://ignitionrobotics/libs), and especially relies on the rendering capabilities from [Ignition Rendering](https://ignitionrobotics.org/libs/rendering) and physics simulation from [Ignition Physics](https://ignitionrobotics.org/libs/physics).

# Table of Contents

[Features](#features)

[Install](#install)

* [Binary Install](#binary-install)

* [Source Install](#source-install)

    * [Prerequisites](#prerequisites)

    * [Building from Source](#building-from-source)

[Usage](#usage)

[Folder Structure](#folder-structure)

[Code of Conduct](#code-of-conduct)

[Contributing](#code-of-contributing)

[Versioning](#versioning)

[License](#license)

# Features

Ignition Sensors provides a set of sensors models that can be
configured at run time to mimic specific real-world sensors. A noise model
is also provided that can be used to introduce Gaussian or custom noise
models into sensor streams.

# Install

<<<<<<< HEAD
See the [installation tutorial](https://ignitionrobotics.org/api/sensors/4.0/installation.html).
=======
We recommend following the [Binary Install](#binary-install) instructions to get up and running as quickly and painlessly as possible.

The [Source Install](#source-install) instructions should be used if you need the very latest software improvements, you need to modify the code, or you plan to make a contribution.

## Binary Install

On Ubuntu systems, `apt-get` can be used to install `ignition-sensors`:

**Ubuntu Bionic**

1. Configure package repositories.

    ```
    sudo sh -c 'echo "deb http://packages.osrfoundation.org/gazebo/ubuntu-stable `lsb_release -cs` main" > /etc/apt/sources.list.d/gazebo-stable.list'
    ```

    ```
    sudo sh -c 'echo "deb http://packages.osrfoundation.org/gazebo/ubuntu-prerelease `lsb_release -cs` main" > /etc/apt/sources.list.d/gazebo-prerelease.list'
    ```

    ```
    wget http://packages.osrfoundation.org/gazebo.key -O - | sudo apt-key add -
    ```

    ```
    sudo apt-get update
    ```

```
sudo apt install libignition-sensors-dev
```

At the time of this writing, there is only one released version of
ignition-sensors. It's possible that additional versions have been released,
  in which case you can use add a numeral (2, 3, etc) to install a different
  version. For example, to install version 2:

```
sudo apt-get install libignition-sensors2-dev
```

## Source Install

Source installation can be performed in UNIX systems by first installing the
necessary prerequisites followed by building from source.

### Prerequisites

Ignition Sensors requires:

  * [Ubuntu Bionic](http://releases.ubuntu.com/18.04/)
  * [Ignition CMake](https://ignitionrobotics.org/libs/cmake)
  * [Ignition Math](https://ignitionrobotics.org/libs/math)
  * [Ignition Common](https://ignitionrobotics.org/libs/common)
  * [Ignition Transport](https://ignitionrobotics.org/libs/transport)
  * [Ignition Rendering](https://ignitionrobotics.org/libs/rendering)
  * [Ignition Msgs](https://ignitionrobotics.org/libs/msgs)
  * [SDFormat](https://github.com/osrf/sdformat)
  * [Protobuf3](https://developers.google.com/protocol-buffers/)

### Building from source

1. Make sure you are running [Ubuntu Bionic](http://releases.ubuntu.com/18.04/).

2. Install the [Prerequisites](#prerequisites).

3. Configure gcc8

    ```
    sudo apt-get install g++-8
    ```

    ```
    update-alternatives --install /usr/bin/gcc gcc /usr/bin/gcc-8 800 --slave /usr/bin/g++ g++ /usr/bin/g++-8 --slave /usr/bin/gcov gcov /usr/bin/gcov-8
    ```

4. Clone the repository

    ```
    git clone https://github.com/ignitionrobotics/ign-sensors
    ```

5. Configure and build

    ```
    cd ign-sensors; mkdir build;cd build; cmake ..;  make
    ```

6. Optionally, install Ignition Common

    ```
    sudo make install
    ```
>>>>>>> 2e222003

# Usage

Please refer to the [examples directory](https://github.com/ignitionrobotics/ign-sensors/raw/ign-sensors3/examples/).

# Folder Structure

Refer to the following table for information about important directories and files in this repository.

```
├── examples                  Example programs.
├── include/ignition/sensors  Header files that will be installed.
├── src                       Source files and unit tests.
├── test
│    ├── integration          Integration tests.
│    ├── performance          Performance tests.
│    └── regression           Regression tests.
├── tutorials                 Tutorials, written in markdown.
├── Changelog.md              Changelog.
├── CMakeLists.txt            CMake build script.
└── README.md                 This readme.
```

# Contributing

Please see the [contribution guide](https://ignitionrobotics.org/docs/all/contributing).

# Code of Conduct

Please see
[CODE_OF_CONDUCT.md](https://github.com/ignitionrobotics/ign-gazebo/blob/main/CODE_OF_CONDUCT.md).

# Versioning

This library uses [Semantic Versioning](https://semver.org/). Additionally, this library is part of the [Ignition Robotics project](https://ignitionrobotics.org) which periodically releases a versioned set of compatible and complimentary libraries. See the [Ignition Robotics website](https://ignitionrobotics.org) for version and release information.

# License

This library is licensed under [Apache 2.0](https://www.apache.org/licenses/LICENSE-2.0). See also the [LICENSE](https://github.com/ignitionrobotics/ign-sensors/blob/main/LICENSE) file.<|MERGE_RESOLUTION|>--- conflicted
+++ resolved
@@ -1,10 +1,6 @@
 # Ignition Sensors : Sensor models for simulation
 
-<<<<<<< HEAD
 **Maintainer:** ichen AT openrobotics DOT org
-=======
-**Maintainer:** nate AT openrobotics DOT org
->>>>>>> 2e222003
 
 [![GitHub open issues](https://img.shields.io/github/issues-raw/ignitionrobotics/ign-sensors.svg)](https://github.com/ignitionrobotics/ign-sensors/issues)
 [![GitHub open pull requests](https://img.shields.io/github/issues-pr-raw/ignitionrobotics/ign-sensors.svg)](https://github.com/ignitionrobotics/ign-sensors/pulls)
@@ -13,10 +9,10 @@
 
 Build | Status
 -- | --
-Test coverage | [![codecov](https://codecov.io/gh/ignitionrobotics/ign-sensors/branch/ign-sensors3/graph/badge.svg)](https://codecov.io/gh/ignitionrobotics/ign-sensors)
-Ubuntu Bionic | [![Build Status](https://build.osrfoundation.org/buildStatus/icon?job=ignition_sensors-ci-ign-sensors3-bionic-amd64)](https://build.osrfoundation.org/job/ignition_sensors-ci-ign-sensors3-bionic-amd64)
-Homebrew      | [![Build Status](https://build.osrfoundation.org/buildStatus/icon?job=ignition_sensors-ci-ign-sensors3-homebrew-amd64)](https://build.osrfoundation.org/job/ignition_sensors-ci-ign-sensors3-homebrew-amd64)
-Windows       | [![Build Status](https://build.osrfoundation.org/job/ign_sensors-ign-3-win/badge/icon)](https://build.osrfoundation.org/job/ign_sensors-ign-3-win/)
+Test coverage | [![codecov](https://codecov.io/gh/ignitionrobotics/ign-sensors/branch/ign-sensors4/graph/badge.svg)](https://codecov.io/gh/ignitionrobotics/ign-sensors)
+Ubuntu Bionic | [![Build Status](https://build.osrfoundation.org/buildStatus/icon?job=ignition_sensors-ci-ign-sensors4-bionic-amd64)](https://build.osrfoundation.org/job/ignition_sensors-ci-ign-sensors4-bionic-amd64)
+Homebrew      | [![Build Status](https://build.osrfoundation.org/buildStatus/icon?job=ignition_sensors-ci-ign-sensors4-homebrew-amd64)](https://build.osrfoundation.org/job/ignition_sensors-ci-ign-sensors4-homebrew-amd64)
+Windows       | [![Build Status](https://build.osrfoundation.org/job/ign_sensors-ign-4-win/badge/icon)](https://build.osrfoundation.org/job/ign_sensors-ign-4-win/)
 
 Ignition Sensors, a component of [Ignition
 Robotics](https://ignitionrobotics.org), provides numerous sensor models
@@ -57,107 +53,11 @@
 
 # Install
 
-<<<<<<< HEAD
 See the [installation tutorial](https://ignitionrobotics.org/api/sensors/4.0/installation.html).
-=======
-We recommend following the [Binary Install](#binary-install) instructions to get up and running as quickly and painlessly as possible.
-
-The [Source Install](#source-install) instructions should be used if you need the very latest software improvements, you need to modify the code, or you plan to make a contribution.
-
-## Binary Install
-
-On Ubuntu systems, `apt-get` can be used to install `ignition-sensors`:
-
-**Ubuntu Bionic**
-
-1. Configure package repositories.
-
-    ```
-    sudo sh -c 'echo "deb http://packages.osrfoundation.org/gazebo/ubuntu-stable `lsb_release -cs` main" > /etc/apt/sources.list.d/gazebo-stable.list'
-    ```
-
-    ```
-    sudo sh -c 'echo "deb http://packages.osrfoundation.org/gazebo/ubuntu-prerelease `lsb_release -cs` main" > /etc/apt/sources.list.d/gazebo-prerelease.list'
-    ```
-
-    ```
-    wget http://packages.osrfoundation.org/gazebo.key -O - | sudo apt-key add -
-    ```
-
-    ```
-    sudo apt-get update
-    ```
-
-```
-sudo apt install libignition-sensors-dev
-```
-
-At the time of this writing, there is only one released version of
-ignition-sensors. It's possible that additional versions have been released,
-  in which case you can use add a numeral (2, 3, etc) to install a different
-  version. For example, to install version 2:
-
-```
-sudo apt-get install libignition-sensors2-dev
-```
-
-## Source Install
-
-Source installation can be performed in UNIX systems by first installing the
-necessary prerequisites followed by building from source.
-
-### Prerequisites
-
-Ignition Sensors requires:
-
-  * [Ubuntu Bionic](http://releases.ubuntu.com/18.04/)
-  * [Ignition CMake](https://ignitionrobotics.org/libs/cmake)
-  * [Ignition Math](https://ignitionrobotics.org/libs/math)
-  * [Ignition Common](https://ignitionrobotics.org/libs/common)
-  * [Ignition Transport](https://ignitionrobotics.org/libs/transport)
-  * [Ignition Rendering](https://ignitionrobotics.org/libs/rendering)
-  * [Ignition Msgs](https://ignitionrobotics.org/libs/msgs)
-  * [SDFormat](https://github.com/osrf/sdformat)
-  * [Protobuf3](https://developers.google.com/protocol-buffers/)
-
-### Building from source
-
-1. Make sure you are running [Ubuntu Bionic](http://releases.ubuntu.com/18.04/).
-
-2. Install the [Prerequisites](#prerequisites).
-
-3. Configure gcc8
-
-    ```
-    sudo apt-get install g++-8
-    ```
-
-    ```
-    update-alternatives --install /usr/bin/gcc gcc /usr/bin/gcc-8 800 --slave /usr/bin/g++ g++ /usr/bin/g++-8 --slave /usr/bin/gcov gcov /usr/bin/gcov-8
-    ```
-
-4. Clone the repository
-
-    ```
-    git clone https://github.com/ignitionrobotics/ign-sensors
-    ```
-
-5. Configure and build
-
-    ```
-    cd ign-sensors; mkdir build;cd build; cmake ..;  make
-    ```
-
-6. Optionally, install Ignition Common
-
-    ```
-    sudo make install
-    ```
->>>>>>> 2e222003
 
 # Usage
 
-Please refer to the [examples directory](https://github.com/ignitionrobotics/ign-sensors/raw/ign-sensors3/examples/).
+Please refer to the [examples directory](https://github.com/ignitionrobotics/ign-sensors/raw/ign-sensors4/examples/).
 
 # Folder Structure
 
