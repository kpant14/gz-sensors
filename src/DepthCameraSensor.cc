--- conflicted
+++ resolved
@@ -14,21 +14,9 @@
  * limitations under the License.
  *
 */
-<<<<<<< HEAD
 
 #include <gz/msgs/image.pb.h>
 #include <gz/msgs/pointcloud_packed.pb.h>
-=======
-#if defined(_MSC_VER)
-  #pragma warning(push)
-  #pragma warning(disable: 4005)
-  #pragma warning(disable: 4251)
-#endif
-#include <ignition/msgs/pointcloud_packed.pb.h>
-#if defined(_MSC_VER)
-  #pragma warning(pop)
-#endif
->>>>>>> bb1c8569
 
 #include <mutex>
 
@@ -185,32 +173,19 @@
 //////////////////////////////////////////////////
 bool DepthCameraSensorPrivate::SaveImage(const float *_data,
     unsigned int _width, unsigned int _height,
-<<<<<<< HEAD
-    gz::common::Image::PixelFormatType /*_format*/)
-{
-  // Attempt to create the directory if it doesn't exist
-  if (!gz::common::isDirectory(this->saveImagePath))
-  {
-    if (!gz::common::createDirectories(this->saveImagePath))
-=======
     common::Image::PixelFormatType /*_format*/)
 {
   // Attempt to create the directory if it doesn't exist
   if (!common::isDirectory(this->saveImagePath))
   {
     if (!common::createDirectories(this->saveImagePath))
->>>>>>> bb1c8569
       return false;
   }
 
   if (_width == 0 || _height == 0)
     return false;
 
-<<<<<<< HEAD
-  gz::common::Image localImage;
-=======
   common::Image localImage;
->>>>>>> bb1c8569
 
   unsigned int depthSamples = _width * _height;
   unsigned int depthBufferSize = depthSamples * 3;
@@ -226,11 +201,7 @@
   localImage.SetFromData(imgDepthBuffer, _width, _height,
       common::Image::RGB_INT8);
   localImage.SavePNG(
-<<<<<<< HEAD
-      gz::common::joinPaths(this->saveImagePath, filename));
-=======
       common::joinPaths(this->saveImagePath, filename));
->>>>>>> bb1c8569
 
   delete[] imgDepthBuffer;
   return true;
@@ -299,11 +270,7 @@
     this->SetTopic("/camera/depth");
 
   this->dataPtr->pub =
-<<<<<<< HEAD
-      this->dataPtr->node.Advertise<gz::msgs::Image>(
-=======
       this->dataPtr->node.Advertise<msgs::Image>(
->>>>>>> bb1c8569
           this->Topic());
   if (!this->dataPtr->pub)
   {
@@ -320,11 +287,7 @@
 
   // Create the point cloud publisher
   this->dataPtr->pointPub =
-<<<<<<< HEAD
-      this->dataPtr->node.Advertise<gz::msgs::PointCloudPacked>(
-=======
       this->dataPtr->node.Advertise<msgs::PointCloudPacked>(
->>>>>>> bb1c8569
           this->Topic() + "/points");
   if (!this->dataPtr->pointPub)
   {
@@ -479,13 +442,8 @@
   unsigned int depthSamples = _width * _height;
   unsigned int depthBufferSize = depthSamples * sizeof(float);
 
-<<<<<<< HEAD
-  gz::common::Image::PixelFormatType format =
-    gz::common::Image::ConvertPixelFormat(_format);
-=======
   common::Image::PixelFormatType format =
     common::Image::ConvertPixelFormat(_format);
->>>>>>> bb1c8569
 
   if (!this->dataPtr->depthBuffer)
     this->dataPtr->depthBuffer = new float[depthSamples];
@@ -519,33 +477,20 @@
 }
 
 /////////////////////////////////////////////////
-<<<<<<< HEAD
-gz::rendering::DepthCameraPtr DepthCameraSensor::DepthCamera() const
-=======
-rendering::DepthCameraPtr DepthCameraSensor::DepthCamera()
->>>>>>> bb1c8569
+rendering::DepthCameraPtr DepthCameraSensor::DepthCamera() const
 {
   return this->dataPtr->depthCamera;
 }
 
 /////////////////////////////////////////////////
-<<<<<<< HEAD
-gz::common::ConnectionPtr DepthCameraSensor::ConnectImageCallback(
-    std::function<void(const gz::msgs::Image &)> _callback)
-=======
 common::ConnectionPtr DepthCameraSensor::ConnectImageCallback(
     std::function<void(const msgs::Image &)> _callback)
->>>>>>> bb1c8569
 {
   return this->dataPtr->imageEvent.Connect(_callback);
 }
 
 /////////////////////////////////////////////////
-<<<<<<< HEAD
-void DepthCameraSensor::SetScene(gz::rendering::ScenePtr _scene)
-=======
 void DepthCameraSensor::SetScene(rendering::ScenePtr _scene)
->>>>>>> bb1c8569
 {
   std::lock_guard<std::mutex> lock(this->dataPtr->mutex);
   // APIs make it possible for the scene pointer to change
@@ -586,11 +531,7 @@
   auto msgsFormat = msgs::PixelFormatType::R_FLOAT32;
 
   // create message
-<<<<<<< HEAD
-  gz::msgs::Image msg;
-=======
   msgs::Image msg;
->>>>>>> bb1c8569
   msg.set_width(width);
   msg.set_height(height);
   msg.set_step(width * rendering::PixelUtil::BytesPerPixel(
