/*
 * Copyright (C) 2019 Open Source Robotics Foundation
 *
 * Licensed under the Apache License, Version 2.0 (the "License");
 * you may not use this file except in compliance with the License.
 * You may obtain a copy of the License at
 *
 *     http://www.apache.org/licenses/LICENSE-2.0
 *
 * Unless required by applicable law or agreed to in writing, software
 * distributed under the License is distributed on an "AS IS" BASIS,
 * WITHOUT WARRANTIES OR CONDITIONS OF ANY KIND, either express or implied.
 * See the License for the specific language governing permissions and
 * limitations under the License.
 *
 */
#if defined(_MSC_VER)
  #pragma warning(push)
  #pragma warning(disable: 4005)
  #pragma warning(disable: 4251)
#endif
#include <ignition/msgs.hh>
#if defined(_MSC_VER)
  #pragma warning(pop)
#endif

#include <gtest/gtest.h>
#include <sdf/sdf.hh>

#include <ignition/math/Helpers.hh>

#include <ignition/common/Console.hh>
#include <ignition/sensors/Export.hh>
#include <ignition/sensors/ImuSensor.hh>
#include <ignition/sensors/Manager.hh>

using namespace ignition;

// Default values for use with ADIS16448 IMU
// These values come from the Rotors default values:
// https://github.com/ethz-asl/rotors_simulator/blob/513bb92da0c1a0c968bdc679dffc8fe7d77de918/rotors_gazebo_plugins/include/rotors_gazebo_plugins/gazebo_imu_plugin.h#L40
static constexpr double kDefaultAdisGyroscopeNoiseDensity =
    2.0 * 35.0 / 3600.0 / 180.0 * IGN_PI;
static constexpr double kDefaultAdisGyroscopeRandomWalk =
    2.0 * 4.0 / 3600.0 / 180.0 * IGN_PI;
static constexpr double kDefaultAdisGyroscopeBiasCorrelationTime =
    1.0e+3;
static constexpr double kDefaultAdisGyroscopeTurnOnBiasSigma =
    0.5 / 180.0 * IGN_PI;
static constexpr double kDefaultAdisAccelerometerNoiseDensity =
    2.0 * 2.0e-3;
static constexpr double kDefaultAdisAccelerometerRandomWalk =
    2.0 * 3.0e-3;
static constexpr double kDefaultAdisAccelerometerBiasCorrelationTime =
    300.0;
static constexpr double kDefaultAdisAccelerometerTurnOnBiasSigma =
    20.0e-3 * 9.8;

// Convenience structure to represent noise parameters.
struct NoiseParameters {
  // Sample Frequency (Hz)
  double sampleFreq = 0;
  // Sensor noise gaussian distribution mean
  double mean = 0;
  // Sensor noise gaussian distribution standard deviation
  double stdDev = 0;
  // Static sensor bias mean
  double biasMean = 0;
  // Static sensor bias standard deviation
  double biasStdDev = 0;
  // Dynamic sensor bias standard deviation
  double dynamicBiasStdDev = 0;
  // Dynamic sensor bias correlation time
  double dynamicBiasCorrelationTime = 0;
  // Quantization precision
  double precision = 0;
};

// Generate a set of noise parameters for zero noise
NoiseParameters noNoiseParameters(double _sampleFreq, double _precision)
{
  NoiseParameters params;
  params.sampleFreq = _sampleFreq;
  params.mean = 0.0;
  params.stdDev = 0.0;
  params.biasMean = 0.0;
  params.biasStdDev = 0.0;
  params.dynamicBiasStdDev = 0.0;
  params.dynamicBiasCorrelationTime = 0.0;
  params.precision = _precision;
  return params;
}

// Generate a set of noise parameters for accelerometer channel
NoiseParameters accelerometerParameters(double _sampleFreq, double _precision)
{
  const double dt = 1.0/_sampleFreq;
  NoiseParameters accelParams;
  accelParams.sampleFreq = _sampleFreq;
  accelParams.stdDev = kDefaultAdisAccelerometerNoiseDensity * 1.0/sqrt(dt);
  accelParams.biasStdDev = kDefaultAdisAccelerometerTurnOnBiasSigma;
  accelParams.dynamicBiasStdDev = kDefaultAdisAccelerometerRandomWalk;
  accelParams.dynamicBiasCorrelationTime =
    kDefaultAdisAccelerometerBiasCorrelationTime;
  accelParams.precision = _precision;
  return accelParams;
}

// Generate a set of noise parameters for gyroscope channel
NoiseParameters gyroscopeParameters(double _sampleFreq, double _precision)
{
  const double dt = 1.0/_sampleFreq;
  NoiseParameters gyroParams;
  gyroParams.sampleFreq = _sampleFreq;
  gyroParams.stdDev = kDefaultAdisGyroscopeNoiseDensity * 1.0/sqrt(dt);
  gyroParams.biasStdDev = kDefaultAdisGyroscopeTurnOnBiasSigma;
  gyroParams.dynamicBiasStdDev = kDefaultAdisGyroscopeRandomWalk;
  gyroParams.dynamicBiasCorrelationTime =
    kDefaultAdisGyroscopeBiasCorrelationTime;
  gyroParams.precision = _precision;
  return gyroParams;
}

sdf::ElementPtr ImuSensorToSDF(const std::string &name, double update_rate,
    const std::string &topic, const NoiseParameters& accelNoise,
    const NoiseParameters& gyroNoise, bool always_on, bool visualize)
{
  auto noiseToSDF = [](NoiseParameters params) {
    std::ostringstream stream;
    for (const auto & channel : { "x", "y", "z" }) {
      stream
        << "          <" << channel << ">"
        << "            <noise type='gaussian'>"
        << "              <mean>" << params.mean << "</mean>"
        << "              <stddev>" << params.stdDev << "</stddev>"
        << "              <bias_mean>" << params.biasMean << "</bias_mean>"
        << "              <bias_stddev>"
        << params.biasStdDev
        << "</bias_stddev>"
        << "              <dynamic_bias_stddev>"
        << params.dynamicBiasStdDev
        << "</dynamic_bias_stddev>"
        << "              <dynamic_bias_correlation_time>"
        << params.dynamicBiasCorrelationTime
        << "</dynamic_bias_correlation_time>"
        << "              <precision>" << params.precision << "</precision>"
        << "            </noise>"
        << "          </" << channel << ">";
    }
    return stream.str();
  };

  std::ostringstream stream;
  stream
    << "<?xml version='1.0'?>"
    << "<sdf version='1.6'>"
    << " <model name='m1'>"
    << "  <link name='link1'>"
    << "    <sensor name='" << name << "' type='imu'>"
    << "      <topic>" << topic << "</topic>"
    << "      <update_rate>"<< update_rate <<"</update_rate>"
    << "      <imu>"
    << "        <angular_velocity>"
    << noiseToSDF(gyroNoise)
    << "        </angular_velocity>"
    << "        <linear_acceleration>"
    << noiseToSDF(accelNoise)
    << "        </linear_acceleration>"
    << "      </imu>"
    << "      <always_on>"<< always_on <<"</always_on>"
    << "      <visualize>" << visualize << "</visualize>"
    << "    </sensor>"
    << "  </link>"
    << " </model>"
    << "</sdf>";

  sdf::SDFPtr sdfParsed(new sdf::SDF());
  sdf::init(sdfParsed);
  if (!sdf::readString(stream.str(), sdfParsed))
    return sdf::ElementPtr();

  return sdfParsed->Root()->GetElement("model")->GetElement("link")
    ->GetElement("sensor");
}

/// \brief Test IMU sensor
class ImuSensor_TEST : public ::testing::Test
{
  // Documentation inherited
  protected: void SetUp() override
  {
<<<<<<< HEAD
    ignition::common::Console::SetVerbosity(3);
=======
    common::Console::SetVerbosity(4);
>>>>>>> 5a82b76b
  }
};

//////////////////////////////////////////////////
TEST(ImuSensor_TEST, CreateImuSensor)
{
  // Create a sensor manager
  sensors::Manager mgr;

  const std::string name = "TestImu";
  const std::string topic = "/ignition/sensors/test/imu";
  const double update_rate = 100;
  const auto accelNoise = accelerometerParameters(update_rate, 0.0);
  const auto gyroNoise = gyroscopeParameters(update_rate, 0.0);
  const bool always_on = 1;
  const bool visualize = 1;

  sdf::ElementPtr imuSDF = ImuSensorToSDF(name, update_rate, topic,
    accelNoise, gyroNoise, always_on, visualize);

  // Create an ImuSensor
  auto sensor = mgr.CreateSensor<sensors::ImuSensor>(imuSDF);

  // Make sure the above dynamic cast worked.
  EXPECT_TRUE(sensor != nullptr);
}

//////////////////////////////////////////////////
TEST(ImuSensor_TEST, ComputeNoise)
{
  // Create a sensor manager
  sensors::Manager mgr;

  sdf::ElementPtr imuSDF, imuSDF_truth;

  {
    const std::string name = "TestImu_Truth";
    const std::string topic = "/ignition/sensors/test/imu_truth";
    const double update_rate = 100;
    const auto accelNoise = noNoiseParameters(update_rate, 0.0);
    const auto gyroNoise = noNoiseParameters(update_rate, 0.0);
    const bool always_on = 1;
    const bool visualize = 1;

    imuSDF_truth = ImuSensorToSDF(name, update_rate, topic,
      accelNoise, gyroNoise, always_on, visualize);
  }

  {
    const std::string name = "TestImu_Truth";
    const std::string topic = "/ignition/sensors/test/imu_truth";
    const double update_rate = 100;
    auto accelNoise = accelerometerParameters(update_rate, 0.0);
    auto gyroNoise = gyroscopeParameters(update_rate, 0.0);
    // Small bias to make sure that the results won't equal zero.
    accelNoise.biasMean = 0.01;
    gyroNoise.biasMean = 0.01;
    const bool always_on = 1;
    const bool visualize = 1;

    imuSDF = ImuSensorToSDF(name, update_rate, topic,
      accelNoise, gyroNoise, always_on, visualize);
  }

  // Create an ImuSensor
  auto sensor_truth = mgr.CreateSensor<sensors::ImuSensor>(
      imuSDF_truth);
  auto sensor = mgr.CreateSensor<sensors::ImuSensor>(imuSDF);

  // Make sure the above dynamic cast worked.
  ASSERT_NE(nullptr, sensor);
  ASSERT_NE(nullptr, sensor_truth);

  sensor->SetAngularVelocity(math::Vector3d::Zero);
  sensor->SetLinearAcceleration(math::Vector3d::Zero);
  sensor->SetWorldPose(math::Pose3d::Zero);
  // Note no gravity.
  sensor->SetGravity(math::Vector3d::Zero);

  sensor_truth->SetLinearAcceleration(math::Vector3d::Zero);
  sensor_truth->SetAngularVelocity(math::Vector3d::Zero);
  sensor_truth->SetWorldPose(math::Pose3d::Zero);
  // Note no gravity.
  sensor_truth->SetGravity(math::Vector3d::Zero);

  sensor->Update(std::chrono::steady_clock::duration(
    std::chrono::nanoseconds(10000000)));
  sensor_truth->Update(std::chrono::steady_clock::duration(
    std::chrono::nanoseconds(10000000)));

  // Since this IMU has no noise, measurements should equal the inputs.
  EXPECT_DOUBLE_EQ(sensor_truth->AngularVelocity().X(), 0.0);
  EXPECT_DOUBLE_EQ(sensor_truth->AngularVelocity().Y(), 0.0);
  EXPECT_DOUBLE_EQ(sensor_truth->AngularVelocity().Z(), 0.0);
  EXPECT_DOUBLE_EQ(sensor_truth->LinearAcceleration().X(), 0.0);
  EXPECT_DOUBLE_EQ(sensor_truth->LinearAcceleration().Y(), 0.0);
  EXPECT_DOUBLE_EQ(sensor_truth->LinearAcceleration().Z(), 0.0);

  // Since this IMU has noise, we don't expect it to equal truth.
  //
  // \TODO(mjcarroll): It's _very_ unlikely any of these numbers
  // will be exactly zero, but there are probably better ways
  // of verifying the noise is correctly added statistically.
  EXPECT_GT(sensor->AngularVelocity().SquaredLength(), 0.0);
  EXPECT_GT(sensor->LinearAcceleration().SquaredLength(), 0.0);

  sensor->Update(std::chrono::steady_clock::duration(
    std::chrono::nanoseconds(20000000)));
  sensor_truth->Update(std::chrono::steady_clock::duration(
    std::chrono::nanoseconds(20000000)));

  // Since this IMU has no noise, measurements should equal the inputs.
  EXPECT_DOUBLE_EQ(sensor_truth->AngularVelocity().X(), 0.0);
  EXPECT_DOUBLE_EQ(sensor_truth->AngularVelocity().Y(), 0.0);
  EXPECT_DOUBLE_EQ(sensor_truth->AngularVelocity().Z(), 0.0);
  EXPECT_DOUBLE_EQ(sensor_truth->LinearAcceleration().X(), 0.0);
  EXPECT_DOUBLE_EQ(sensor_truth->LinearAcceleration().Y(), 0.0);
  EXPECT_DOUBLE_EQ(sensor_truth->LinearAcceleration().Z(), 0.0);

  EXPECT_GT(sensor->AngularVelocity().SquaredLength(), 0.0);
  EXPECT_GT(sensor->LinearAcceleration().SquaredLength(), 0.0);
}

//////////////////////////////////////////////////
TEST(ImuSensor_TEST, Orientation)
{
  // Create a sensor manager
  ignition::sensors::Manager mgr;

  sdf::ElementPtr imuSDF;

  {
    const std::string name = "TestImu_Truth";
    const std::string topic = "/ignition/sensors/test/imu_truth";
    const double updateRate = 100;
    const auto accelNoise = noNoiseParameters(updateRate, 0.0);
    const auto gyroNoise = noNoiseParameters(updateRate, 0.0);
    const bool always_on = 1;
    const bool visualize = 1;

    imuSDF = ImuSensorToSDF(name, updateRate, topic,
      accelNoise, gyroNoise, always_on, visualize);
  }

  // Create an ImuSensor
  auto sensor = mgr.CreateSensor<ignition::sensors::ImuSensor>(
      imuSDF);

  // Make sure the above dynamic cast worked.
  ASSERT_NE(nullptr, sensor);

  math::Quaterniond orientRef;
  math::Quaterniond orientValue(math::Vector3d(IGN_PI/2.0, 0, IGN_PI));
  math::Pose3d pose(math::Vector3d(0, 1, 2), orientValue);

  sensor->SetOrientationReference(orientRef);
  sensor->SetWorldPose(pose);

  sensor->Update(std::chrono::steady_clock::duration(
    std::chrono::nanoseconds(10000000)));

  // Check orientation
  EXPECT_TRUE(sensor->OrientationEnabled());
  EXPECT_EQ(orientRef, sensor->OrientationReference());
  EXPECT_EQ(orientValue, sensor->Orientation());

  // update pose and check orientation
  math::Quaterniond newOrientValue(math::Vector3d(IGN_PI, IGN_PI/2, IGN_PI));
  math::Pose3d newPose(math::Vector3d(0, 1, 1), newOrientValue);
  sensor->SetWorldPose(newPose);

  sensor->Update(std::chrono::steady_clock::duration(
    std::chrono::nanoseconds(20000000)));

  EXPECT_TRUE(sensor->OrientationEnabled());
  EXPECT_EQ(orientRef, sensor->OrientationReference());
  EXPECT_EQ(newOrientValue, sensor->Orientation());

  // disable orientation and check
  sensor->SetOrientationEnabled(false);
  EXPECT_FALSE(sensor->OrientationEnabled());
  EXPECT_EQ(orientRef, sensor->OrientationReference());
  // orientation remains the same after disabling orientation
  EXPECT_EQ(newOrientValue, sensor->Orientation());

  // update world pose with orientation disabled and verify that orientation
  // does not change
  math::Quaterniond newOrientValue2(math::Vector3d(IGN_PI/2, IGN_PI/2, IGN_PI));
  math::Pose3d newPose2(math::Vector3d(1, 1, 0), newOrientValue2);
  sensor->SetWorldPose(newPose2);
  sensor->Update(std::chrono::steady_clock::duration(
    std::chrono::nanoseconds(20000000)));

  sensor->SetOrientationEnabled(false);
  EXPECT_FALSE(sensor->OrientationEnabled());
  EXPECT_EQ(orientRef, sensor->OrientationReference());
  // orientation should still be the previous value because it is not being
  // updated.
  EXPECT_EQ(newOrientValue, sensor->Orientation());

}

//////////////////////////////////////////////////
TEST(ImuSensor_TEST, OrientationReference)
{
  // Create a sensor manager
  ignition::sensors::Manager mgr;

  sdf::ElementPtr imuSDF;

  std::ostringstream stream;
  stream
    << "<?xml version='1.0'?>"
    << "<sdf version='1.6'>"
    << " <model name='m1'>"
    << "  <link name='link1'>"
    << "    <sensor name='imu_sensor' type='imu'>"
    << "      <topic>imu_test</topic>"
    << "      <update_rate>1</update_rate>"
    << "      <imu>"
    << "      <orientation_reference_frame>"
    << "      <localization>CUSTOM</localization>"
    << "      <custom_rpy parent_frame='world'>1.570795 0 0</custom_rpy>"
    << "      </orientation_reference_frame>"
    << "      </imu>"
    << "      <always_on>1</always_on>"
    << "      <visualize>true</visualize>"
    << "    </sensor>"
    << "  </link>"
    << " </model>"
    << "</sdf>";

  sdf::SDFPtr sdfParsed(new sdf::SDF());
  sdf::init(sdfParsed);
  if (!sdf::readString(stream.str(), sdfParsed))
  {
    imuSDF = sdf::ElementPtr();
  }
  else
  {
    imuSDF = sdfParsed->Root()->GetElement("model")->GetElement("link")
      ->GetElement("sensor");
  }

  // Create an ImuSensor
  auto sensor = mgr.CreateSensor<ignition::sensors::ImuSensor>(
      imuSDF);
  sensor->SetWorldFrameOrientation(math::Quaterniond(0, 0, 0),
    sensors::WorldFrameEnumType::ENU);

  // Make sure the above dynamic cast worked.
  ASSERT_NE(nullptr, sensor);

  sensor->Update(std::chrono::steady_clock::duration(
    std::chrono::nanoseconds(10000000)));

  math::Quaterniond orientValue(math::Vector3d(-1.570795, 0, 0));
  EXPECT_EQ(orientValue, sensor->Orientation());

}

//////////////////////////////////////////////////
TEST(ImuSensor_TEST, CustomRpyParentFrame)
{
  // Create a sensor manager
  ignition::sensors::Manager mgr;

  sdf::ElementPtr imuSDF;

  std::ostringstream stream;
  stream
    << "<?xml version='1.0'?>"
    << "<sdf version='1.6'>"
    << " <model name='m1'>"
    << "  <link name='link1'>"
    << "    <sensor name='imu_sensor' type='imu'>"
    << "      <topic>imu_test</topic>"
    << "      <update_rate>1</update_rate>"
    << "      <imu>"
    << "      <orientation_reference_frame>"
    << "      <localization>CUSTOM</localization>"
    << "      <custom_rpy parent_frame='some_frame'>"
    << "      1.570795 0 0"
    << "      </custom_rpy>"
    << "      </orientation_reference_frame>"
    << "      </imu>"
    << "      <always_on>1</always_on>"
    << "      <visualize>true</visualize>"
    << "    </sensor>"
    << "  </link>"
    << " </model>"
    << "</sdf>";

  sdf::SDFPtr sdfParsed(new sdf::SDF());
  sdf::init(sdfParsed);
  if (!sdf::readString(stream.str(), sdfParsed))
  {
    imuSDF = sdf::ElementPtr();
  }
  else
  {
    imuSDF = sdfParsed->Root()->GetElement("model")->GetElement("link")
      ->GetElement("sensor");
  }

  // Create an ImuSensor
  auto sensor = mgr.CreateSensor<ignition::sensors::ImuSensor>(
      imuSDF);

  sensor->SetWorldFrameOrientation(math::Quaterniond(0, 0, 0),
    sensors::WorldFrameEnumType::ENU);

  // Make sure the above dynamic cast worked.
  ASSERT_NE(nullptr, sensor);

  sensor->Update(std::chrono::steady_clock::duration(
    std::chrono::nanoseconds(10000000)));

  // Since parent_frame is not set to 'world' in the sdf,
  // custom_rpy will be rejected and reference orientation will
  // not be set.
  math::Quaterniond orientValue(math::Vector3d(-1.570795, 0, 0));
  math::Quaterniond defultOrientValue(math::Vector3d(0, 0, 0));
  ASSERT_NE(orientValue, sensor->Orientation());
  EXPECT_EQ(defultOrientValue, sensor->Orientation());
}

sdf::ElementPtr sensorWithLocalization(
  std::string _orientationLocalization)
{
  std::ostringstream stream;
  stream
    << "<?xml version='1.0'?>"
    << "<sdf version='1.6'>"
    << " <model name='m1'>"
    << "  <link name='link1'>"
    << "    <sensor name='imu_sensor' type='imu'>"
    << "      <topic>imu_test</topic>"
    << "      <update_rate>1</update_rate>"
    << "      <imu>"
    << "      <orientation_reference_frame>"
    << "      <localization>"+_orientationLocalization+"</localization>"
    << "      </orientation_reference_frame>"
    << "      </imu>"
    << "      <always_on>1</always_on>"
    << "      <visualize>true</visualize>"
    << "    </sensor>"
    << "  </link>"
    << " </model>"
    << "</sdf>";

  sdf::SDFPtr sdfParsed(new sdf::SDF());
  sdf::init(sdfParsed);
  if (!sdf::readString(stream.str(), sdfParsed))
  {
    return sdf::ElementPtr();
  }
  else
  {
    return sdfParsed->Root()->GetElement("model")->GetElement("link")
      ->GetElement("sensor");
  }
}

//////////////////////////////////////////////////
TEST(ImuSensor_TEST, NamedFrameOrientationReference)
{
  // Create a sensor manager
  ignition::sensors::Manager mgr;

  math::Quaterniond orientValue;

  // A. Localization tag is set to ENU
  // ---------------------------------
  auto sensorENU = mgr.CreateSensor<ignition::sensors::ImuSensor>(
      sensorWithLocalization("ENU"));
  ASSERT_NE(nullptr, sensorENU);

  // Case A.1 : Localization ref: ENU, World : ENU
  // Sensor aligns with ENU, we're measuring wrt ENU
  {
    const math::Quaterniond worldFrameOrientation(0, 0, 0);
    const sensors::WorldFrameEnumType worldRelativeTo =
      sensors::WorldFrameEnumType::ENU;
    const math::Quaterniond expectedSensorOrientation(0, 0, 0);

    sensorENU->SetWorldFrameOrientation(worldFrameOrientation,
      worldRelativeTo);
    sensorENU->Update(std::chrono::steady_clock::duration(
      std::chrono::nanoseconds(10000000)));
    EXPECT_EQ(expectedSensorOrientation, sensorENU->Orientation());
  }

  // Case A.2 Localization ref: ENU, World : ENU + rotation offset
  {
    const math::Quaterniond worldFrameOrientation(0, 0, IGN_PI/4);
    const sensors::WorldFrameEnumType worldRelativeTo =
      sensors::WorldFrameEnumType::ENU;
    const math::Quaterniond expectedSensorOrientation(0, 0, -IGN_PI/4);

    sensorENU->SetWorldFrameOrientation(worldFrameOrientation,
      worldRelativeTo);
    sensorENU->Update(std::chrono::steady_clock::duration(
      std::chrono::nanoseconds(10000000)));
    EXPECT_EQ(expectedSensorOrientation, sensorENU->Orientation());
  }

  // Case A.3 Localization ref: ENU, World : NWU
  // Sensor aligns with NWU, we're measuring wrt ENU
  {
    const math::Quaterniond worldFrameOrientation(0, 0, 0);
    const sensors::WorldFrameEnumType worldRelativeTo =
      sensors::WorldFrameEnumType::NWU;
    const math::Quaterniond expectedSensorOrientation(0, 0, IGN_PI/2);

    sensorENU->SetWorldFrameOrientation(worldFrameOrientation,
      worldRelativeTo);
    sensorENU->Update(std::chrono::steady_clock::duration(
      std::chrono::nanoseconds(10000000)));
    EXPECT_EQ(expectedSensorOrientation, sensorENU->Orientation());
  }

  // Case A.4 Localization ref: ENU, World : NED
  // Sensor aligns with NED, we're measuring wrt ENU
  {
    const math::Quaterniond worldFrameOrientation(0, 0, 0);
    const sensors::WorldFrameEnumType worldRelativeTo =
      sensors::WorldFrameEnumType::NED;
    const math::Quaterniond expectedSensorOrientation(IGN_PI, 0, IGN_PI/2);

    sensorENU->SetWorldFrameOrientation(worldFrameOrientation,
      worldRelativeTo);
    sensorENU->Update(std::chrono::steady_clock::duration(
      std::chrono::nanoseconds(10000000)));
    EXPECT_EQ(expectedSensorOrientation, sensorENU->Orientation());
  }

  // B. Localization tag is set to NWU
  // ---------------------------------
  auto sensorNWU = mgr.CreateSensor<ignition::sensors::ImuSensor>(
      sensorWithLocalization("NWU"));
  ASSERT_NE(nullptr, sensorNWU);

  // Case B.1 : Localization ref: NWU, World : NWU
  // Sensor aligns with NWU, we're measuring wrt NWU
  {
    const math::Quaterniond worldFrameOrientation(0, 0, 0);
    const sensors::WorldFrameEnumType worldRelativeTo =
      sensors::WorldFrameEnumType::NWU;
    const math::Quaterniond expectedSensorOrientation(0, 0, 0);

    sensorNWU->SetWorldFrameOrientation(worldFrameOrientation,
      worldRelativeTo);
    sensorNWU->Update(std::chrono::steady_clock::duration(
      std::chrono::nanoseconds(10000000)));
    EXPECT_EQ(expectedSensorOrientation, sensorNWU->Orientation());
  }

  // Case B.2 : Localization ref: NWU, World : NWU + rotation offset
  {
    const math::Quaterniond worldFrameOrientation(0, 0, IGN_PI/4);
    const sensors::WorldFrameEnumType worldRelativeTo =
      sensors::WorldFrameEnumType::NWU;
    const math::Quaterniond expectedSensorOrientation(0, 0, -IGN_PI/4);

    sensorNWU->SetWorldFrameOrientation(worldFrameOrientation,
      worldRelativeTo);
    sensorNWU->Update(std::chrono::steady_clock::duration(
      std::chrono::nanoseconds(10000000)));
    EXPECT_EQ(expectedSensorOrientation, sensorNWU->Orientation());
  }

  // Case B.3 : Localization ref: NWU, World : ENU
  // Sensor aligns with ENU, we're measuring wrt NWU
  {
    const math::Quaterniond worldFrameOrientation(0, 0, 0);
    const sensors::WorldFrameEnumType worldRelativeTo =
      sensors::WorldFrameEnumType::ENU;
    const math::Quaterniond expectedSensorOrientation(0, 0, -IGN_PI/2);

    sensorNWU->SetWorldFrameOrientation(worldFrameOrientation,
      worldRelativeTo);
    sensorNWU->Update(std::chrono::steady_clock::duration(
      std::chrono::nanoseconds(10000000)));
    EXPECT_EQ(expectedSensorOrientation, sensorNWU->Orientation());
  }

  // Case B.4 : Localization ref: NWU, World : NED
  // Sensor aligns with NED, we're measuring wrt NWU
  {
    const math::Quaterniond worldFrameOrientation(0, 0, 0);
    const sensors::WorldFrameEnumType worldRelativeTo =
      sensors::WorldFrameEnumType::NED;
    const math::Quaterniond expectedSensorOrientation(IGN_PI, 0, 0);

    sensorNWU->SetWorldFrameOrientation(worldFrameOrientation,
      worldRelativeTo);
    sensorNWU->Update(std::chrono::steady_clock::duration(
      std::chrono::nanoseconds(10000000)));
    EXPECT_EQ(expectedSensorOrientation, sensorNWU->Orientation());
  }

  // C. Localization tag is set to NED
  // ---------------------------------
  auto sensorNED = mgr.CreateSensor<ignition::sensors::ImuSensor>(
      sensorWithLocalization("NED"));
  ASSERT_NE(nullptr, sensorNED);

  // Case C.1 : Localization ref: NED, World : NED
  // Sensor aligns with NED, we're measuring wrt NED
  {
    const math::Quaterniond worldFrameOrientation(0, 0, 0);
    const sensors::WorldFrameEnumType worldRelativeTo =
      sensors::WorldFrameEnumType::NED;
    const math::Quaterniond expectedSensorOrientation(0, 0, 0);

    sensorNED->SetWorldFrameOrientation(worldFrameOrientation,
      worldRelativeTo);
    sensorNED->Update(std::chrono::steady_clock::duration(
      std::chrono::nanoseconds(10000000)));
    EXPECT_EQ(expectedSensorOrientation, sensorNED->Orientation());
  }

  // Case C.2 : Localization ref: NED, World : NED + rotation offset
  {
    const math::Quaterniond worldFrameOrientation(0, 0, IGN_PI/4);
    const sensors::WorldFrameEnumType worldRelativeTo =
      sensors::WorldFrameEnumType::NED;
    const math::Quaterniond expectedSensorOrientation(0, 0, -IGN_PI/4);

    sensorNED->SetWorldFrameOrientation(worldFrameOrientation,
      worldRelativeTo);
    sensorNED->Update(std::chrono::steady_clock::duration(
      std::chrono::nanoseconds(10000000)));
    EXPECT_EQ(expectedSensorOrientation, sensorNED->Orientation());
  }

  // Case C.3 : Localization ref: NED, World : NWU
  // Sensor aligns with NWU, we're measuring wrt NED
  {
    const math::Quaterniond worldFrameOrientation(0, 0, 0);
    const sensors::WorldFrameEnumType worldRelativeTo =
      sensors::WorldFrameEnumType::NWU;
    const math::Quaterniond expectedSensorOrientation(-IGN_PI, 0, 0);

    sensorNED->SetWorldFrameOrientation(worldFrameOrientation,
      worldRelativeTo);
    sensorNED->Update(std::chrono::steady_clock::duration(
      std::chrono::nanoseconds(10000000)));
    EXPECT_EQ(expectedSensorOrientation, sensorNED->Orientation());
  }

  // Case C.4 : Localization ref: NED, World : ENU
  // Sensor aligns with ENU, we're measuring wrt NED
  {
    const math::Quaterniond worldFrameOrientation(0, 0, 0);
    const sensors::WorldFrameEnumType worldRelativeTo =
      sensors::WorldFrameEnumType::ENU;
    const math::Quaterniond expectedSensorOrientation(-IGN_PI, 0, IGN_PI/2);

    sensorNED->SetWorldFrameOrientation(worldFrameOrientation,
      worldRelativeTo);
    sensorNED->Update(std::chrono::steady_clock::duration(
      std::chrono::nanoseconds(10000000)));
    EXPECT_EQ(expectedSensorOrientation, sensorNED->Orientation());
  }
}

//////////////////////////////////////////////////
TEST(ImuSensor_TEST, LocalizationTagInvalid)
{
  // Create a sensor manager
  ignition::sensors::Manager mgr;

  sdf::ElementPtr imuSDF;

  std::ostringstream stream;
  stream
    << "<?xml version='1.0'?>"
    << "<sdf version='1.6'>"
    << " <model name='m1'>"
    << "  <link name='link1'>"
    << "    <sensor name='imu_sensor' type='imu'>"
    << "      <topic>imu_test</topic>"
    << "      <update_rate>1</update_rate>"
    << "      <imu>"
    << "      <orientation_reference_frame>"
    << "      <localization>UNRECOGNIZED</localization>"
    << "      </orientation_reference_frame>"
    << "      </imu>"
    << "      <always_on>1</always_on>"
    << "      <visualize>true</visualize>"
    << "    </sensor>"
    << "  </link>"
    << " </model>"
    << "</sdf>";

  sdf::SDFPtr sdfParsed(new sdf::SDF());
  sdf::init(sdfParsed);
  if (!sdf::readString(stream.str(), sdfParsed))
  {
    imuSDF = sdf::ElementPtr();
  }
  else
  {
    imuSDF = sdfParsed->Root()->GetElement("model")->GetElement("link")
      ->GetElement("sensor");
  }

  // Create an ImuSensor
  auto sensor = mgr.CreateSensor<ignition::sensors::ImuSensor>(
      imuSDF);
  sensor->SetWorldFrameOrientation(math::Quaterniond(0, 0, 0),
    sensors::WorldFrameEnumType::ENU);

  // Make sure the above dynamic cast worked.
  ASSERT_NE(nullptr, sensor);

  sensor->Update(std::chrono::steady_clock::duration(
    std::chrono::nanoseconds(10000000)));

  math::Quaterniond orientValue(math::Vector3d(0, 0, 0));
  EXPECT_EQ(orientValue, sensor->Orientation());
}

//////////////////////////////////////////////////
int main(int argc, char **argv)
{
  ::testing::InitGoogleTest(&argc, argv);
  return RUN_ALL_TESTS();
}<|MERGE_RESOLUTION|>--- conflicted
+++ resolved
@@ -189,11 +189,7 @@
   // Documentation inherited
   protected: void SetUp() override
   {
-<<<<<<< HEAD
-    ignition::common::Console::SetVerbosity(3);
-=======
-    common::Console::SetVerbosity(4);
->>>>>>> 5a82b76b
+    common::Console::SetVerbosity(3);
   }
 };
 
@@ -321,7 +317,7 @@
 TEST(ImuSensor_TEST, Orientation)
 {
   // Create a sensor manager
-  ignition::sensors::Manager mgr;
+  sensors::Manager mgr;
 
   sdf::ElementPtr imuSDF;
 
@@ -339,7 +335,7 @@
   }
 
   // Create an ImuSensor
-  auto sensor = mgr.CreateSensor<ignition::sensors::ImuSensor>(
+  auto sensor = mgr.CreateSensor<sensors::ImuSensor>(
       imuSDF);
 
   // Make sure the above dynamic cast worked.
@@ -400,7 +396,7 @@
 TEST(ImuSensor_TEST, OrientationReference)
 {
   // Create a sensor manager
-  ignition::sensors::Manager mgr;
+  sensors::Manager mgr;
 
   sdf::ElementPtr imuSDF;
 
@@ -439,7 +435,7 @@
   }
 
   // Create an ImuSensor
-  auto sensor = mgr.CreateSensor<ignition::sensors::ImuSensor>(
+  auto sensor = mgr.CreateSensor<sensors::ImuSensor>(
       imuSDF);
   sensor->SetWorldFrameOrientation(math::Quaterniond(0, 0, 0),
     sensors::WorldFrameEnumType::ENU);
@@ -459,7 +455,7 @@
 TEST(ImuSensor_TEST, CustomRpyParentFrame)
 {
   // Create a sensor manager
-  ignition::sensors::Manager mgr;
+  sensors::Manager mgr;
 
   sdf::ElementPtr imuSDF;
 
@@ -500,7 +496,7 @@
   }
 
   // Create an ImuSensor
-  auto sensor = mgr.CreateSensor<ignition::sensors::ImuSensor>(
+  auto sensor = mgr.CreateSensor<sensors::ImuSensor>(
       imuSDF);
 
   sensor->SetWorldFrameOrientation(math::Quaterniond(0, 0, 0),
@@ -562,13 +558,13 @@
 TEST(ImuSensor_TEST, NamedFrameOrientationReference)
 {
   // Create a sensor manager
-  ignition::sensors::Manager mgr;
+  sensors::Manager mgr;
 
   math::Quaterniond orientValue;
 
   // A. Localization tag is set to ENU
   // ---------------------------------
-  auto sensorENU = mgr.CreateSensor<ignition::sensors::ImuSensor>(
+  auto sensorENU = mgr.CreateSensor<sensors::ImuSensor>(
       sensorWithLocalization("ENU"));
   ASSERT_NE(nullptr, sensorENU);
 
@@ -633,7 +629,7 @@
 
   // B. Localization tag is set to NWU
   // ---------------------------------
-  auto sensorNWU = mgr.CreateSensor<ignition::sensors::ImuSensor>(
+  auto sensorNWU = mgr.CreateSensor<sensors::ImuSensor>(
       sensorWithLocalization("NWU"));
   ASSERT_NE(nullptr, sensorNWU);
 
@@ -698,7 +694,7 @@
 
   // C. Localization tag is set to NED
   // ---------------------------------
-  auto sensorNED = mgr.CreateSensor<ignition::sensors::ImuSensor>(
+  auto sensorNED = mgr.CreateSensor<sensors::ImuSensor>(
       sensorWithLocalization("NED"));
   ASSERT_NE(nullptr, sensorNED);
 
@@ -766,7 +762,7 @@
 TEST(ImuSensor_TEST, LocalizationTagInvalid)
 {
   // Create a sensor manager
-  ignition::sensors::Manager mgr;
+  sensors::Manager mgr;
 
   sdf::ElementPtr imuSDF;
 
@@ -804,7 +800,7 @@
   }
 
   // Create an ImuSensor
-  auto sensor = mgr.CreateSensor<ignition::sensors::ImuSensor>(
+  auto sensor = mgr.CreateSensor<sensors::ImuSensor>(
       imuSDF);
   sensor->SetWorldFrameOrientation(math::Quaterniond(0, 0, 0),
     sensors::WorldFrameEnumType::ENU);
