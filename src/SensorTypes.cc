/*
 * Copyright (C) 2018 Open Source Robotics Foundation
 *
 * Licensed under the Apache License, Version 2.0 (the "License");
 * you may not use this file except in compliance with the License.
 * You may obtain a copy of the License at
 *
 *     http://www.apache.org/licenses/LICENSE-2.0
 *
 * Unless required by applicable law or agreed to in writing, software
 * distributed under the License is distributed on an "AS IS" BASIS,
 * WITHOUT WARRANTIES OR CONDITIONS OF ANY KIND, either express or implied.
 * See the License for the specific language governing permissions and
 * limitations under the License.
 *
*/

#include "gz/sensors/SensorTypes.hh"

using namespace gz;
using namespace sensors;

// Initialize enum iterator, and string converter
<<<<<<< HEAD
GZ_ENUM(sensorNoiseIface, sensors::SensorNoiseType,
    sensors::SENSOR_NOISE_TYPE_BEGIN,
    sensors::SENSOR_NOISE_TYPE_END,
=======
IGN_ENUM(sensorNoiseIface, SensorNoiseType,
    SENSOR_NOISE_TYPE_BEGIN,
    SENSOR_NOISE_TYPE_END,
>>>>>>> bb1c8569
    "NO_NOISE",
    "CAMERA_NOISE",
    "SENSOR_NOISE_TYPE_END")<|MERGE_RESOLUTION|>--- conflicted
+++ resolved
@@ -21,15 +21,9 @@
 using namespace sensors;
 
 // Initialize enum iterator, and string converter
-<<<<<<< HEAD
-GZ_ENUM(sensorNoiseIface, sensors::SensorNoiseType,
-    sensors::SENSOR_NOISE_TYPE_BEGIN,
-    sensors::SENSOR_NOISE_TYPE_END,
-=======
-IGN_ENUM(sensorNoiseIface, SensorNoiseType,
+GZ_ENUM(sensorNoiseIface, SensorNoiseType,
     SENSOR_NOISE_TYPE_BEGIN,
     SENSOR_NOISE_TYPE_END,
->>>>>>> bb1c8569
     "NO_NOISE",
     "CAMERA_NOISE",
     "SENSOR_NOISE_TYPE_END")