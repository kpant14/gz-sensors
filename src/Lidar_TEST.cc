--- conflicted
+++ resolved
@@ -14,25 +14,11 @@
  * limitations under the License.
  *
 */
-#if defined(_MSC_VER)
-  #pragma warning(push)
-  #pragma warning(disable: 4005)
-  #pragma warning(disable: 4251)
-#endif
-#include <ignition/msgs.hh>
-#if defined(_MSC_VER)
-  #pragma warning(pop)
-#endif
 #include <gtest/gtest.h>
 #include <sdf/sdf.hh>
 
-<<<<<<< HEAD
 #include <gz/math/Angle.hh>
 #include <gz/math/Helpers.hh>
-=======
-#include <ignition/math/Angle.hh>
-#include <ignition/math/Helpers.hh>
->>>>>>> bb1c8569
 
 #include <gz/sensors/Export.hh>
 #include <gz/sensors/Manager.hh>
@@ -171,8 +157,6 @@
   EXPECT_EQ(1234u, sensor->VisibilityMask());
 
   EXPECT_TRUE(sensor->IsActive());
-<<<<<<< HEAD
-=======
 }
 
 TEST(Lidar_TEST, CreateLaserFailures)
@@ -182,7 +166,7 @@
   sdfSensor.SetType(sdf::SensorType::CAMERA);
   sdf::Lidar sdfLidarSensor;
 
-  ignition::sensors::Lidar sensor;
+  gz::sensors::Lidar sensor;
   EXPECT_FALSE(sensor.Load(sdfSensor));
 
   EXPECT_DOUBLE_EQ(0.0, sensor.Range(-1));
@@ -205,12 +189,12 @@
   sdfSensor.SetType(sdf::SensorType::LIDAR);
   sdfSensor.SetLidarSensor(sdfLidarSensor);
 
-  ignition::sensors::Lidar sensor2;
+  gz::sensors::Lidar sensor2;
 
   EXPECT_TRUE(sensor2.Load(sdfSensor));
   EXPECT_FALSE(sensor2.Load(sdfSensor));
 
-  ignition::sensors::Lidar sensor3;
+  gz::sensors::Lidar sensor3;
 
   sdfLidarSensor.SetHorizontalScanSamples(0);
   sdfSensor.SetLidarSensor(sdfLidarSensor);
@@ -228,23 +212,15 @@
 
   sdfLidarSensor.SetLidarNoise(noise);
   sdfSensor.SetLidarSensor(sdfLidarSensor);
-  ignition::sensors::Lidar sensor4;
+  gz::sensors::Lidar sensor4;
   EXPECT_TRUE(sensor4.Load(sdfSensor));
 
   noise.SetType(sdf::NoiseType::GAUSSIAN_QUANTIZED);
   sdfLidarSensor.SetLidarNoise(noise);
   sdfSensor.SetLidarSensor(sdfLidarSensor);
-  ignition::sensors::Lidar sensor5;
+  gz::sensors::Lidar sensor5;
   EXPECT_TRUE(sensor5.Load(sdfSensor));
 
   sensor.Update(std::chrono::steady_clock::duration(
     std::chrono::milliseconds(100)));
-}
-
-//////////////////////////////////////////////////
-int main(int argc, char **argv)
-{
-  ::testing::InitGoogleTest(&argc, argv);
-  return RUN_ALL_TESTS();
->>>>>>> bb1c8569
 }