--- conflicted
+++ resolved
@@ -53,7 +53,7 @@
 {
   /// \brief Callback for triggered subscription
   /// \param[in] _msg Boolean message
-  public: void OnTrigger(const ignition::msgs::Boolean &_msg);
+  public: void OnTrigger(const msgs::Boolean &_msg);
 
   /// \brief Save an image
   /// \param[in] _data the image data to be saved
@@ -218,10 +218,10 @@
       this->dataPtr->camera->SetImageFormat(rendering::PF_R8G8B8);
       break;
     case sdf::PixelFormatType::L_INT8:
-      this->dataPtr->camera->SetImageFormat(ignition::rendering::PF_L8);
+      this->dataPtr->camera->SetImageFormat(rendering::PF_L8);
       break;
     case sdf::PixelFormatType::L_INT16:
-      this->dataPtr->camera->SetImageFormat(ignition::rendering::PF_L16);
+      this->dataPtr->camera->SetImageFormat(rendering::PF_L16);
       break;
     default:
       ignerr << "Unsupported pixel format ["
@@ -374,11 +374,7 @@
 }
 
 //////////////////////////////////////////////////
-<<<<<<< HEAD
 bool CameraSensor::Update(const std::chrono::steady_clock::duration &_now)
-=======
-bool CameraSensor::Update(const common::Time &_now)
->>>>>>> 5a82b76b
 {
   IGN_PROFILE("CameraSensor::Update");
   if (!this->dataPtr->initialized)
@@ -450,12 +446,12 @@
       format = common::Image::RGB_INT8;
       msgsPixelFormat = msgs::PixelFormatType::RGB_INT8;
       break;
-    case ignition::rendering::PF_L8:
-      format = ignition::common::Image::L_INT8;
+    case rendering::PF_L8:
+      format = common::Image::L_INT8;
       msgsPixelFormat = msgs::PixelFormatType::L_INT8;
       break;
-    case ignition::rendering::PF_L16:
-      format = ignition::common::Image::L_INT16;
+    case rendering::PF_L16:
+      format = common::Image::L_INT16;
       msgsPixelFormat = msgs::PixelFormatType::L_INT16;
       break;
     default:
@@ -518,7 +514,7 @@
 }
 
 //////////////////////////////////////////////////
-void CameraSensorPrivate::OnTrigger(const ignition::msgs::Boolean &/*_msg*/)
+void CameraSensorPrivate::OnTrigger(const msgs::Boolean &/*_msg*/)
 {
   std::lock_guard<std::mutex> lock(this->mutex);
   this->isTriggered = true;
@@ -617,12 +613,8 @@
 }
 
 //////////////////////////////////////////////////
-<<<<<<< HEAD
 void CameraSensor::PublishInfo(
   const std::chrono::steady_clock::duration &_now)
-=======
-void CameraSensor::PublishInfo(const common::Time &_now)
->>>>>>> 5a82b76b
 {
   *this->dataPtr->infoMsg.mutable_header()->mutable_stamp() =
     msgs::Convert(_now);
