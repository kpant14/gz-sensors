/*
 * Copyright (C) 2018 Open Source Robotics Foundation
 *
 * Licensed under the Apache License, Version 2.0 (the "License");
 * you may not use this file except in compliance with the License.
 * You may obtain a copy of the License at
 *
 *     http://www.apache.org/licenses/LICENSE-2.0
 *
 * Unless required by applicable law or agreed to in writing, software
 * distributed under the License is distributed on an "AS IS" BASIS,
 * WITHOUT WARRANTIES OR CONDITIONS OF ANY KIND, either express or implied.
 * See the License for the specific language governing permissions and
 * limitations under the License.
 *
*/
<<<<<<< HEAD

#ifdef _WIN32
#pragma warning(push)
#pragma warning(disable: 4005)
#pragma warning(disable: 4251)
#endif
#include <gz/msgs/laserscan.pb.h>
#ifdef _WIN32
#pragma warning(pop)
#endif

#include <gz/common/Console.hh>
#include <gz/common/Event.hh>
#include <gz/common/Profiler.hh>
#include <gz/msgs/Utility.hh>
#include <gz/transport/Node.hh>
=======
#if defined(_MSC_VER)
  #pragma warning(push)
  #pragma warning(disable: 4005)
  #pragma warning(disable: 4251)
#endif
#include <ignition/msgs/laserscan.pb.h>
#if defined(_MSC_VER)
  #pragma warning(pop)
#endif

#include <ignition/common/Console.hh>
#include <ignition/common/Event.hh>
#include <ignition/common/Profiler.hh>
#include <ignition/transport/Node.hh>
>>>>>>> bb1c8569
#include <sdf/Lidar.hh>

#include "gz/sensors/GaussianNoiseModel.hh"
#include "gz/sensors/Lidar.hh"
#include "gz/sensors/Noise.hh"
#include "gz/sensors/SensorFactory.hh"
#include "gz/sensors/SensorTypes.hh"

using namespace gz::sensors;

/// \brief Private data for Lidar class
class gz::sensors::LidarPrivate
{
  /// \brief node to create publisher
  public: transport::Node node;

  /// \brief publisher to publish images
  public: transport::Node::Publisher pub;

  /// \brief Laser message to publish data.
  public: gz::msgs::LaserScan laserMsg;

  /// \brief Noise added to sensor data
  public: std::map<SensorNoiseType, NoisePtr> noises;

  /// \brief Sdf sensor.
  public: sdf::Lidar sdfLidar;
};

//////////////////////////////////////////////////
Lidar::Lidar()
  : dataPtr(new LidarPrivate())
{
}

//////////////////////////////////////////////////
Lidar::~Lidar()
{
  this->Fini();
}

//////////////////////////////////////////////////
bool Lidar::Init()
{
  return this->Sensor::Init();
}

//////////////////////////////////////////////////
void Lidar::Fini()
{
  if (this->laserBuffer)
  {
    delete [] this->laserBuffer;
    this->laserBuffer = nullptr;
  }
}

//////////////////////////////////////////////////
bool Lidar::CreateLidar()
{
  return false;
}

//////////////////////////////////////////////////
bool Lidar::Load(const sdf::Sensor &_sdf)
{
  // Load sensor element
  if (!this->Sensor::Load(_sdf))
  {
    return false;
  }

  // Check if this is the right type
  if (_sdf.Type() != sdf::SensorType::LIDAR &&
      _sdf.Type() != sdf::SensorType::GPU_LIDAR)
  {
    gzerr << "Attempting to a load a Lidar sensor, but received "
      << "a " << _sdf.TypeStr() << std::endl;
  }

  if (_sdf.LidarSensor() == nullptr)
  {
    gzerr << "Attempting to a load a Lidar sensor, but received "
      << "a null sensor." << std::endl;
    return false;
  }

  // Register publisher
  if (this->Topic().empty())
    this->SetTopic("/lidar");

  this->dataPtr->pub =
      this->dataPtr->node.Advertise<gz::msgs::LaserScan>(
        this->Topic());
  if (!this->dataPtr->pub)
  {
    gzerr << "Unable to create publisher on topic["
      << this->Topic() << "].\n";
    return false;
  }

  gzdbg << "Laser scans for [" << this->Name() << "] advertised on ["
         << this->Topic() << "]" << std::endl;

  // Load ray atributes
  this->dataPtr->sdfLidar = *_sdf.LidarSensor();

  if (this->RayCount() == 0 || this->VerticalRayCount() == 0)
  {
    gzerr << "Lidar: Image has 0 size!\n";
  }

  // create message
  this->dataPtr->laserMsg.set_count(this->RangeCount());
  this->dataPtr->laserMsg.set_range_min(this->RangeMin());
  this->dataPtr->laserMsg.set_range_max(this->RangeMax());
  this->dataPtr->laserMsg.set_angle_min(this->AngleMin().Radian());
  this->dataPtr->laserMsg.set_angle_max(this->AngleMax().Radian());
  this->dataPtr->laserMsg.set_angle_step(this->AngleResolution());
  this->dataPtr->laserMsg.set_vertical_angle_min(
      this->VerticalAngleMin().Radian());
  this->dataPtr->laserMsg.set_vertical_angle_max(
      this->VerticalAngleMax().Radian());
  this->dataPtr->laserMsg.set_vertical_angle_step(
      this->VerticalAngleResolution());
  this->dataPtr->laserMsg.set_vertical_count(
      this->VerticalRangeCount());

  // Handle noise model settings.
  const std::map<SensorNoiseType, sdf::Noise> noises = {
    {LIDAR_NOISE, this->dataPtr->sdfLidar.LidarNoise()},
  };

  for (const auto & [noiseType, noiseSdf] : noises)
  {
    if (noiseSdf.Type() == sdf::NoiseType::GAUSSIAN)
    {
      this->dataPtr->noises[noiseType] =
        NoiseFactory::NewNoiseModel(noiseSdf);
    }
    else if (noiseSdf.Type() != sdf::NoiseType::NONE)
    {
      gzwarn << "The lidar sensor only supports Gaussian noise. "
       << "The supplied noise type[" << static_cast<int>(noiseSdf.Type())
       << "] is not supported." << std::endl;
    }
  }

  this->initialized = true;
  return true;
}

//////////////////////////////////////////////////
bool Lidar::Load(sdf::ElementPtr _sdf)
{
  sdf::Sensor sdfSensor;
  sdfSensor.Load(_sdf);
  return this->Load(sdfSensor);
}

/////////////////////////////////////////////////
gz::common::ConnectionPtr Lidar::ConnectNewLidarFrame(
          std::function<void(const float *_scan, unsigned int _width,
                  unsigned int _heighti, unsigned int _channels,
                  const std::string &/*_format*/)> /*_subscriber*/)
{
  return nullptr;
}

//////////////////////////////////////////////////
bool Lidar::Update(const std::chrono::steady_clock::duration &/*_now*/)
{
  gzerr << "No lidar data being updated.\n";
  return false;
}

//////////////////////////////////////////////////
void Lidar::ApplyNoise()
{
  if (this->dataPtr->noises.find(LIDAR_NOISE) != this->dataPtr->noises.end())
  {
    for (unsigned int j = 0; j < this->VerticalRayCount(); ++j)
    {
      for (unsigned int i = 0; i < this->RayCount(); ++i)
      {
        int index = j * this->RayCount() + i;
        double range = this->laserBuffer[index*3];
        range = this->dataPtr->noises[LIDAR_NOISE]->Apply(range);
        if (std::isfinite(range))
        {
          range = gz::math::clamp(range,
            this->RangeMin(), this->RangeMax());
        }
        this->laserBuffer[index*3] = range;
      }
    }
  }
}

//////////////////////////////////////////////////
bool Lidar::PublishLidarScan(const std::chrono::steady_clock::duration &_now)
{
  GZ_PROFILE("Lidar::PublishLidarScan");
  if (!this->laserBuffer)
    return false;

  std::lock_guard<std::mutex> lock(this->lidarMutex);

  *this->dataPtr->laserMsg.mutable_header()->mutable_stamp() =
    msgs::Convert(_now);
  // Remove 'data' entries before adding new ones
  this->dataPtr->laserMsg.mutable_header()->clear_data();
  auto frame = this->dataPtr->laserMsg.mutable_header()->add_data();
  frame->set_key("frame_id");
  // keeping here the sensor name instead of frame_id because the visualizeLidar
  // plugin relies on this value to get the position of the lidar.
  // the ros_ign plugin is using the laserscan.proto 'frame' field
  frame->add_value(this->Name());
  this->dataPtr->laserMsg.set_frame(this->FrameId());

  // Store the latest laser scans into laserMsg
  msgs::Set(this->dataPtr->laserMsg.mutable_world_pose(),
      this->Pose());

  const int numRays = this->RayCount() * this->VerticalRayCount();
  if (this->dataPtr->laserMsg.ranges_size() != numRays)
  {
    // gzdbg << "Size mismatch; allocating memory\n";
    this->dataPtr->laserMsg.clear_ranges();
    this->dataPtr->laserMsg.clear_intensities();
    for (int i = 0; i < numRays; ++i)
    {
      this->dataPtr->laserMsg.add_ranges(gz::math::NAN_F);
      this->dataPtr->laserMsg.add_intensities(gz::math::NAN_F);
    }
  }

  for (unsigned int j = 0; j < this->VerticalRangeCount(); ++j)
  {
    for (unsigned int i = 0; i < this->RangeCount(); ++i)
    {
      int index = j * this->RangeCount() + i;
      double range = this->laserBuffer[index*3];

      range = gz::math::isnan(range) ? this->RangeMax() : range;
      this->dataPtr->laserMsg.set_ranges(index, range);
      this->dataPtr->laserMsg.set_intensities(index,
          this->laserBuffer[index * 3 + 1]);
    }
  }

  // publish
  this->AddSequence(this->dataPtr->laserMsg.mutable_header());
  this->dataPtr->pub.Publish(this->dataPtr->laserMsg);

  return true;
}

//////////////////////////////////////////////////
bool Lidar::IsHorizontal() const
{
//  return this->dataPtr->laserCam->IsHorizontal();
  return 0;
}

//////////////////////////////////////////////////
double Lidar::RangeCountRatio() const
{
  return static_cast<double>(this->RangeCount()) / this->VerticalRangeCount();
}

//////////////////////////////////////////////////
gz::math::Angle Lidar::AngleMin() const
{
  return this->dataPtr->sdfLidar.HorizontalScanMinAngle();
}

//////////////////////////////////////////////////
void Lidar::SetAngleMin(double _angle)
{
  this->dataPtr->sdfLidar.SetHorizontalScanMinAngle(_angle);
}

//////////////////////////////////////////////////
gz::math::Angle Lidar::AngleMax() const
{
  return this->dataPtr->sdfLidar.HorizontalScanMaxAngle();
}

//////////////////////////////////////////////////
void Lidar::SetAngleMax(double _angle)
{
  this->dataPtr->sdfLidar.SetHorizontalScanMaxAngle(_angle);
}

//////////////////////////////////////////////////
double Lidar::RangeMin() const
{
  return this->dataPtr->sdfLidar.RangeMin();
}

//////////////////////////////////////////////////
double Lidar::RangeMax() const
{
  return this->dataPtr->sdfLidar.RangeMax();
}

/////////////////////////////////////////////////
double Lidar::AngleResolution() const
{
  return (this->AngleMax() - this->AngleMin()).Radian() /
    (this->RangeCount()-1);
}

//////////////////////////////////////////////////
double Lidar::RangeResolution() const
{
  return this->dataPtr->sdfLidar.RangeResolution();
}

//////////////////////////////////////////////////
unsigned int Lidar::RayCount() const
{
  return this->dataPtr->sdfLidar.HorizontalScanSamples();
}

//////////////////////////////////////////////////
unsigned int Lidar::RangeCount() const
{
  return static_cast<unsigned int>(this->RayCount() *
    this->dataPtr->sdfLidar.HorizontalScanResolution());
}

//////////////////////////////////////////////////
unsigned int Lidar::VerticalRayCount() const
{
  return this->dataPtr->sdfLidar.VerticalScanSamples();
}

//////////////////////////////////////////////////
unsigned int Lidar::VerticalRangeCount() const
{
  unsigned int rows = static_cast<unsigned int>(this->VerticalRayCount() *
    this->dataPtr->sdfLidar.VerticalScanResolution());
  if (rows > 1)
    return rows;
  else
    return 1u;
}

//////////////////////////////////////////////////
void Lidar::SetParent(const std::string &_parent)
{
  Sensor::SetParent(_parent);
}

//////////////////////////////////////////////////
gz::math::Angle Lidar::VerticalAngleMin() const
{
  return this->dataPtr->sdfLidar.VerticalScanMinAngle();
}

//////////////////////////////////////////////////
void Lidar::SetVerticalAngleMin(const double _angle)
{
  this->dataPtr->sdfLidar.SetVerticalScanMinAngle(_angle);
}

//////////////////////////////////////////////////
gz::math::Angle Lidar::VerticalAngleMax() const
{
  return this->dataPtr->sdfLidar.VerticalScanMaxAngle();
}

//////////////////////////////////////////////////
double Lidar::VerticalAngleResolution() const
{
  return (this->VerticalAngleMax() - this->VerticalAngleMin()).Radian() /
    (this->VerticalRangeCount()-1);
}

//////////////////////////////////////////////////
void Lidar::SetVerticalAngleMax(const double _angle)
{
  this->dataPtr->sdfLidar.SetVerticalScanMaxAngle(_angle);
}

//////////////////////////////////////////////////
void Lidar::Ranges(std::vector<double> &_ranges) const
{
  std::lock_guard<std::mutex> lock(this->lidarMutex);

  _ranges.resize(this->dataPtr->laserMsg.ranges_size());
  memcpy(&_ranges[0], this->dataPtr->laserMsg.ranges().data(),
         sizeof(_ranges[0]) * this->dataPtr->laserMsg.ranges_size());
}

//////////////////////////////////////////////////
double Lidar::Range(const int _index) const
{
  std::lock_guard<std::mutex> lock(this->lidarMutex);

  if (this->dataPtr->laserMsg.ranges_size() == 0)
  {
    gzwarn << "ranges not constructed yet (zero sized)\n";
    return 0.0;
  }
  if (_index < 0 || _index > this->dataPtr->laserMsg.ranges_size())
  {
    gzerr << "Invalid range index[" << _index << "]\n";
    return 0.0;
  }

  return this->dataPtr->laserMsg.ranges(_index);
}

//////////////////////////////////////////////////
double Lidar::Retro(const int /*_index*/) const
{
  return 0.0;
}

//////////////////////////////////////////////////
int Lidar::Fiducial(const unsigned int /*_index*/) const
{
  return -1;
}

//////////////////////////////////////////////////
uint32_t Lidar::VisibilityMask() const
{
  return this->dataPtr->sdfLidar.VisibilityMask();
}

//////////////////////////////////////////////////
bool Lidar::IsActive() const
{
//  return Sensor::IsActive() ||
//    (this->dataPtr->pub && this->dataPtr->pub->HasConnections());
  return true;
}

//////////////////////////////////////////////////
bool Lidar::HasConnections() const
{
  return this->dataPtr->pub && this->dataPtr->pub.HasConnections();
}<|MERGE_RESOLUTION|>--- conflicted
+++ resolved
@@ -14,16 +14,15 @@
  * limitations under the License.
  *
 */
-<<<<<<< HEAD
-
-#ifdef _WIN32
-#pragma warning(push)
-#pragma warning(disable: 4005)
-#pragma warning(disable: 4251)
+
+#if defined(_MSC_VER)
+  #pragma warning(push)
+  #pragma warning(disable: 4005)
+  #pragma warning(disable: 4251)
 #endif
 #include <gz/msgs/laserscan.pb.h>
-#ifdef _WIN32
-#pragma warning(pop)
+#if defined(_MSC_VER)
+  #pragma warning(pop)
 #endif
 
 #include <gz/common/Console.hh>
@@ -31,22 +30,6 @@
 #include <gz/common/Profiler.hh>
 #include <gz/msgs/Utility.hh>
 #include <gz/transport/Node.hh>
-=======
-#if defined(_MSC_VER)
-  #pragma warning(push)
-  #pragma warning(disable: 4005)
-  #pragma warning(disable: 4251)
-#endif
-#include <ignition/msgs/laserscan.pb.h>
-#if defined(_MSC_VER)
-  #pragma warning(pop)
-#endif
-
-#include <ignition/common/Console.hh>
-#include <ignition/common/Event.hh>
-#include <ignition/common/Profiler.hh>
-#include <ignition/transport/Node.hh>
->>>>>>> bb1c8569
 #include <sdf/Lidar.hh>
 
 #include "gz/sensors/GaussianNoiseModel.hh"
