--- conflicted
+++ resolved
@@ -199,18 +199,14 @@
 }
 
 //////////////////////////////////////////////////
-bool Lidar::Update(const ignition::common::Time &/*_now*/)
+bool Lidar::Update(const common::Time &/*_now*/)
 {
   ignerr << "No lidar data being updated.\n";
   return false;
 }
 
 //////////////////////////////////////////////////
-<<<<<<< HEAD
-bool Lidar::PublishLaserScan(const ignition::common::Time &_now)
-=======
 bool Lidar::PublishLidarScan(const common::Time &_now)
->>>>>>> 28d69620
 {
   if (!this->laserBuffer)
     return false;
