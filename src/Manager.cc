/*
 * Copyright (C) 2017 Open Source Robotics Foundation
 *
 * Licensed under the Apache License, Version 2.0 (the "License");
 * you may not use this file except in compliance with the License.
 * You may obtain a copy of the License at
 *
 *     http://www.apache.org/licenses/LICENSE-2.0
 *
 * Unless required by applicable law or agreed to in writing, software
 * distributed under the License is distributed on an "AS IS" BASIS,
 * WITHOUT WARRANTIES OR CONDITIONS OF ANY KIND, either express or implied.
 * See the License for the specific language governing permissions and
 * limitations under the License.
 *
*/

#include "gz/sensors/Manager.hh"
#include <memory>
#include <unordered_map>
#include <gz/common/Profiler.hh>
#include <gz/common/SystemPaths.hh>
#include <gz/common/Console.hh>

#include "gz/sensors/config.hh"
#include "gz/sensors/SensorFactory.hh"

using namespace gz::sensors;

class gz::sensors::ManagerPrivate
{
  /// \brief Loaded sensors.
  public: std::map<SensorId, std::unique_ptr<Sensor>> sensors;
};

//////////////////////////////////////////////////
Manager::Manager() :
  dataPtr(new ManagerPrivate)
{
}

//////////////////////////////////////////////////
Manager::~Manager()
{
}

//////////////////////////////////////////////////
bool Manager::Init()
{
  return true;
}

//////////////////////////////////////////////////
<<<<<<< HEAD
gz::sensors::Sensor *Manager::Sensor(
    gz::sensors::SensorId _id)
=======
Sensor *Manager::Sensor(
    SensorId _id)
>>>>>>> bb1c8569
{
  auto iter = this->dataPtr->sensors.find(_id);
  return iter != this->dataPtr->sensors.end() ? iter->second.get() : nullptr;
}

//////////////////////////////////////////////////
void Manager::AddPluginPaths(const std::string &)
{
  gzwarn << "Trying to add plugin paths, but Gazebo Sensors doesn't support"
          << " plugins anymore." << std::endl;
}

//////////////////////////////////////////////////
<<<<<<< HEAD
bool Manager::Remove(const gz::sensors::SensorId _id)
=======
bool Manager::Remove(const SensorId _id)
>>>>>>> bb1c8569
{
  return this->dataPtr->sensors.erase(_id) > 0;
}

//////////////////////////////////////////////////
void Manager::RunOnce(
  const std::chrono::steady_clock::duration &_time, bool _force)
{
  GZ_PROFILE("SensorManager::RunOnce");
  for (auto &s : this->dataPtr->sensors)
  {
    s.second->Update(_time, _force);
  }
}

/////////////////////////////////////////////////
<<<<<<< HEAD
gz::sensors::SensorId Manager::AddSensor(
  std::unique_ptr<gz::sensors::Sensor> _sensor)
=======
SensorId Manager::AddSensor(
  std::unique_ptr<sensors::Sensor> _sensor)
>>>>>>> bb1c8569
{
  if (!_sensor)
    return NO_SENSOR;
  SensorId id = _sensor->Id();
  this->dataPtr->sensors[id] = std::move(_sensor);
  return id;
}

/////////////////////////////////////////////////
<<<<<<< HEAD
gz::sensors::SensorId Manager::CreateSensor(const sdf::Sensor &)
=======
SensorId Manager::CreateSensor(const sdf::Sensor &)
>>>>>>> bb1c8569
{
  gzwarn << "Trying to create sensor without providing sensor type. Gazebo"
          << " Sensors doesn't support sensor registration anymore. Use the"
          << " templated `CreateSensor` function instead." << std::endl;
  return NO_SENSOR;
}

/////////////////////////////////////////////////
<<<<<<< HEAD
gz::sensors::SensorId Manager::CreateSensor(sdf::ElementPtr)
=======
SensorId Manager::CreateSensor(sdf::ElementPtr)
>>>>>>> bb1c8569
{
  gzwarn << "Trying to create sensor without providing sensor type. Gazebo"
          << " Sensors doesn't support sensor registration anymore. Use the"
          << " templated `CreateSensor` function instead." << std::endl;
  return NO_SENSOR;
}<|MERGE_RESOLUTION|>--- conflicted
+++ resolved
@@ -51,13 +51,8 @@
 }
 
 //////////////////////////////////////////////////
-<<<<<<< HEAD
 gz::sensors::Sensor *Manager::Sensor(
     gz::sensors::SensorId _id)
-=======
-Sensor *Manager::Sensor(
-    SensorId _id)
->>>>>>> bb1c8569
 {
   auto iter = this->dataPtr->sensors.find(_id);
   return iter != this->dataPtr->sensors.end() ? iter->second.get() : nullptr;
@@ -71,11 +66,7 @@
 }
 
 //////////////////////////////////////////////////
-<<<<<<< HEAD
 bool Manager::Remove(const gz::sensors::SensorId _id)
-=======
-bool Manager::Remove(const SensorId _id)
->>>>>>> bb1c8569
 {
   return this->dataPtr->sensors.erase(_id) > 0;
 }
@@ -92,13 +83,8 @@
 }
 
 /////////////////////////////////////////////////
-<<<<<<< HEAD
-gz::sensors::SensorId Manager::AddSensor(
-  std::unique_ptr<gz::sensors::Sensor> _sensor)
-=======
 SensorId Manager::AddSensor(
   std::unique_ptr<sensors::Sensor> _sensor)
->>>>>>> bb1c8569
 {
   if (!_sensor)
     return NO_SENSOR;
@@ -108,11 +94,7 @@
 }
 
 /////////////////////////////////////////////////
-<<<<<<< HEAD
 gz::sensors::SensorId Manager::CreateSensor(const sdf::Sensor &)
-=======
-SensorId Manager::CreateSensor(const sdf::Sensor &)
->>>>>>> bb1c8569
 {
   gzwarn << "Trying to create sensor without providing sensor type. Gazebo"
           << " Sensors doesn't support sensor registration anymore. Use the"
@@ -121,11 +103,7 @@
 }
 
 /////////////////////////////////////////////////
-<<<<<<< HEAD
 gz::sensors::SensorId Manager::CreateSensor(sdf::ElementPtr)
-=======
-SensorId Manager::CreateSensor(sdf::ElementPtr)
->>>>>>> bb1c8569
 {
   gzwarn << "Trying to create sensor without providing sensor type. Gazebo"
           << " Sensors doesn't support sensor registration anymore. Use the"
