/*
 * Copyright (C) 2022 Open Source Robotics Foundation
 *
 * Licensed under the Apache License, Version 2.0 (the "License");
 * you may not use this file except in compliance with the License.
 * You may obtain a copy of the License at
 *
 *     http://www.apache.org/licenses/LICENSE-2.0
 *
 * Unless required by applicable law or agreed to in writing, software
 * distributed under the License is distributed on an "AS IS" BASIS,
 * WITHOUT WARRANTIES OR CONDITIONS OF ANY KIND, either express or implied.
 * See the License for the specific language governing permissions and
 * limitations under the License.
 *
 */

<<<<<<< HEAD
#include <memory>
#include <string>
#include <type_traits>
#include <sdf/sdf.hh>

#include <ignition/common/Console.hh>
#include <ignition/common/SuppressWarning.hh>

#include <ignition/sensors/config.hh>
#include <ignition/sensors/Export.hh>

#include "ignition/sensors/Sensor.hh"

namespace ignition
{
  namespace sensors
  {
    // Inline bracket to help doxygen filtering.
    inline namespace IGNITION_SENSORS_VERSION_NAMESPACE {
    // forward declaration
    class SensorFactoryPrivate;

    /// \brief Base sensor plugin interface
    /// \deprecated Sensor plugins are deprecated. Instantiate sensor objects
    /// instead.
    class IGNITION_SENSORS_VISIBLE SensorPlugin
    {
      /// \brief Instantiate new sensor
      /// \return New sensor
      public: virtual Sensor IGN_DEPRECATED(6) * New() = 0;
    };

    /// \brief Templated class for instantiating sensors of the specified type
    /// \tparam Type of sensor being instantiated.
    /// \deprecated Sensor plugins are deprecated. Instantiate sensor objects
    /// instead.
    template<class SensorType>
    class SensorTypePlugin : public SensorPlugin
    {
      // Documentation inherited
      public: SensorType IGN_DEPRECATED(6) * New() override
              {
                return new SensorType();
              };
    };

    /// \brief A factory class for creating sensors
    /// This class instantiates sensor objects based on the sensor type and
    /// makes sure they're initialized correctly.
    // After removing plugin functionality, the sensor factory class doesn't
    // hold any internal state. Consider converting the functionality in this
    // class to helper functions.
    class IGNITION_SENSORS_VISIBLE SensorFactory
    {
      /// \brief Constructor
      public: SensorFactory();

      /// \brief Destructor
      public: ~SensorFactory();

      /// \brief Create a sensor from a SDF DOM object with a known sensor type.
      /// \sa Sensor()
      /// \param[in] _sdf SDF Sensor DOM object.
      /// \tparam SensorType Sensor type
      /// \return A pointer to the created sensor. Null returned on error.
      public: template<typename SensorType>
              std::unique_ptr<SensorType> CreateSensor(const sdf::Sensor &_sdf)
              {
                auto sensor = std::make_unique<SensorType>();

                if (nullptr == sensor)
                {
                  ignerr << "Failed to create sensor [" << _sdf.Name()
                         << "] of type[" << _sdf.TypeStr() << "]" << std::endl;
                  return nullptr;
                }

                if (!sensor->Load(_sdf))
                {
                  ignerr << "Failed to load sensor [" << _sdf.Name()
                         << "] of type[" << _sdf.TypeStr() << "]" << std::endl;
                  return nullptr;
                }

                if (!sensor->Init())
                {
                  ignerr << "Failed to initialize sensor [" << _sdf.Name()
                         << "] of type[" << _sdf.TypeStr() << "]" << std::endl;
                  return nullptr;
                }

                return sensor;
              }

      /// \brief Create a sensor from an SDF element with a known sensor type.
      /// \sa Sensor()
      /// \param[in] _sdf pointer to the sdf element
      /// \tparam SensorType Sensor type
      /// \return A pointer to the created sensor. Null returned on
      /// error.
      public: template<typename SensorType>
              std::unique_ptr<SensorType> CreateSensor(sdf::ElementPtr _sdf)
              {
                if (nullptr == _sdf)
                {
                  ignerr << "Failed to create sensor, received null SDF "
                         << "pointer." << std::endl;
                  return nullptr;
                }

                auto sensor = std::make_unique<SensorType>();

                auto type = _sdf->Get<std::string>("type");
                auto name = _sdf->Get<std::string>("name");

                if (nullptr == sensor)
                {
                  ignerr << "Failed to create sensor [" << name
                         << "] of type[" << type << "]" << std::endl;
                  return nullptr;
                }

                if (!sensor->Load(_sdf))
                {
                  ignerr << "Failed to load sensor [" << name
                         << "] of type[" << type << "]" << std::endl;
                  return nullptr;
                }

                if (!sensor->Init())
                {
                  ignerr << "Failed to initialize sensor [" << name
                         << "] of type[" << type << "]" << std::endl;
                  return nullptr;
                }

                return sensor;
              }

      /// \brief Create a sensor from SDF without a known sensor type.
      /// \sa Sensor()
      /// \param[in] _sdf pointer to the sdf element
      /// \return Null, as the function is deprecated.
      /// \deprecated Sensor registration is deprecated, so it's necessary to
      /// provide the specific sensor type to create it. Use the templated
      /// `CreateSensor` function.
      public: std::unique_ptr<Sensor> IGN_DEPRECATED(6) CreateSensor(
          sdf::ElementPtr _sdf);

      /// \brief Create a sensor from an SDF Sensor DOM object without a known
      /// sensor type.
      ///
      ///   This creates sensors by looking at the given SDF Sensor DOM
      ///   object.
      ///   Sensors created with this API offer an ignition-transport interface.
      ///   If you need a direct C++ interface to the data, you must get the
      ///   sensor pointer and cast to the correct type.
      ///
      /// \sa Sensor()
      /// \param[in] _sdf SDF Sensor DOM object.
      /// \return A sensor id that refers to the created sensor. Null is
      /// is returned on error.
      /// \deprecated Sensor registration is deprecated, so it's necessary to
      /// provide the specific sensor type to create it. Use the templated
      /// `CreateSensor` function.
      public: std::unique_ptr<Sensor> IGN_DEPRECATED(6) CreateSensor(
          const sdf::Sensor &_sdf);

      /// \brief Add additional path to search for sensor plugins
      /// \param[in] _path Search path
      /// \deprecated Sensor plugins aren't supported anymore.
      public: void IGN_DEPRECATED(6) AddPluginPaths(const std::string &_path);

      IGN_COMMON_WARN_IGNORE__DLL_INTERFACE_MISSING
      /// \brief private data pointer
      private: std::unique_ptr<SensorFactoryPrivate> dataPtr;
      IGN_COMMON_WARN_RESUME__DLL_INTERFACE_MISSING
    };
    }
  }
}

#endif
=======
#include <gz/sensors/SensorFactory.hh>
#include <ignition/sensors/config.hh>
>>>>>>> 425359ef
<|MERGE_RESOLUTION|>--- conflicted
+++ resolved
@@ -15,191 +15,5 @@
  *
  */
 
-<<<<<<< HEAD
-#include <memory>
-#include <string>
-#include <type_traits>
-#include <sdf/sdf.hh>
-
-#include <ignition/common/Console.hh>
-#include <ignition/common/SuppressWarning.hh>
-
-#include <ignition/sensors/config.hh>
-#include <ignition/sensors/Export.hh>
-
-#include "ignition/sensors/Sensor.hh"
-
-namespace ignition
-{
-  namespace sensors
-  {
-    // Inline bracket to help doxygen filtering.
-    inline namespace IGNITION_SENSORS_VERSION_NAMESPACE {
-    // forward declaration
-    class SensorFactoryPrivate;
-
-    /// \brief Base sensor plugin interface
-    /// \deprecated Sensor plugins are deprecated. Instantiate sensor objects
-    /// instead.
-    class IGNITION_SENSORS_VISIBLE SensorPlugin
-    {
-      /// \brief Instantiate new sensor
-      /// \return New sensor
-      public: virtual Sensor IGN_DEPRECATED(6) * New() = 0;
-    };
-
-    /// \brief Templated class for instantiating sensors of the specified type
-    /// \tparam Type of sensor being instantiated.
-    /// \deprecated Sensor plugins are deprecated. Instantiate sensor objects
-    /// instead.
-    template<class SensorType>
-    class SensorTypePlugin : public SensorPlugin
-    {
-      // Documentation inherited
-      public: SensorType IGN_DEPRECATED(6) * New() override
-              {
-                return new SensorType();
-              };
-    };
-
-    /// \brief A factory class for creating sensors
-    /// This class instantiates sensor objects based on the sensor type and
-    /// makes sure they're initialized correctly.
-    // After removing plugin functionality, the sensor factory class doesn't
-    // hold any internal state. Consider converting the functionality in this
-    // class to helper functions.
-    class IGNITION_SENSORS_VISIBLE SensorFactory
-    {
-      /// \brief Constructor
-      public: SensorFactory();
-
-      /// \brief Destructor
-      public: ~SensorFactory();
-
-      /// \brief Create a sensor from a SDF DOM object with a known sensor type.
-      /// \sa Sensor()
-      /// \param[in] _sdf SDF Sensor DOM object.
-      /// \tparam SensorType Sensor type
-      /// \return A pointer to the created sensor. Null returned on error.
-      public: template<typename SensorType>
-              std::unique_ptr<SensorType> CreateSensor(const sdf::Sensor &_sdf)
-              {
-                auto sensor = std::make_unique<SensorType>();
-
-                if (nullptr == sensor)
-                {
-                  ignerr << "Failed to create sensor [" << _sdf.Name()
-                         << "] of type[" << _sdf.TypeStr() << "]" << std::endl;
-                  return nullptr;
-                }
-
-                if (!sensor->Load(_sdf))
-                {
-                  ignerr << "Failed to load sensor [" << _sdf.Name()
-                         << "] of type[" << _sdf.TypeStr() << "]" << std::endl;
-                  return nullptr;
-                }
-
-                if (!sensor->Init())
-                {
-                  ignerr << "Failed to initialize sensor [" << _sdf.Name()
-                         << "] of type[" << _sdf.TypeStr() << "]" << std::endl;
-                  return nullptr;
-                }
-
-                return sensor;
-              }
-
-      /// \brief Create a sensor from an SDF element with a known sensor type.
-      /// \sa Sensor()
-      /// \param[in] _sdf pointer to the sdf element
-      /// \tparam SensorType Sensor type
-      /// \return A pointer to the created sensor. Null returned on
-      /// error.
-      public: template<typename SensorType>
-              std::unique_ptr<SensorType> CreateSensor(sdf::ElementPtr _sdf)
-              {
-                if (nullptr == _sdf)
-                {
-                  ignerr << "Failed to create sensor, received null SDF "
-                         << "pointer." << std::endl;
-                  return nullptr;
-                }
-
-                auto sensor = std::make_unique<SensorType>();
-
-                auto type = _sdf->Get<std::string>("type");
-                auto name = _sdf->Get<std::string>("name");
-
-                if (nullptr == sensor)
-                {
-                  ignerr << "Failed to create sensor [" << name
-                         << "] of type[" << type << "]" << std::endl;
-                  return nullptr;
-                }
-
-                if (!sensor->Load(_sdf))
-                {
-                  ignerr << "Failed to load sensor [" << name
-                         << "] of type[" << type << "]" << std::endl;
-                  return nullptr;
-                }
-
-                if (!sensor->Init())
-                {
-                  ignerr << "Failed to initialize sensor [" << name
-                         << "] of type[" << type << "]" << std::endl;
-                  return nullptr;
-                }
-
-                return sensor;
-              }
-
-      /// \brief Create a sensor from SDF without a known sensor type.
-      /// \sa Sensor()
-      /// \param[in] _sdf pointer to the sdf element
-      /// \return Null, as the function is deprecated.
-      /// \deprecated Sensor registration is deprecated, so it's necessary to
-      /// provide the specific sensor type to create it. Use the templated
-      /// `CreateSensor` function.
-      public: std::unique_ptr<Sensor> IGN_DEPRECATED(6) CreateSensor(
-          sdf::ElementPtr _sdf);
-
-      /// \brief Create a sensor from an SDF Sensor DOM object without a known
-      /// sensor type.
-      ///
-      ///   This creates sensors by looking at the given SDF Sensor DOM
-      ///   object.
-      ///   Sensors created with this API offer an ignition-transport interface.
-      ///   If you need a direct C++ interface to the data, you must get the
-      ///   sensor pointer and cast to the correct type.
-      ///
-      /// \sa Sensor()
-      /// \param[in] _sdf SDF Sensor DOM object.
-      /// \return A sensor id that refers to the created sensor. Null is
-      /// is returned on error.
-      /// \deprecated Sensor registration is deprecated, so it's necessary to
-      /// provide the specific sensor type to create it. Use the templated
-      /// `CreateSensor` function.
-      public: std::unique_ptr<Sensor> IGN_DEPRECATED(6) CreateSensor(
-          const sdf::Sensor &_sdf);
-
-      /// \brief Add additional path to search for sensor plugins
-      /// \param[in] _path Search path
-      /// \deprecated Sensor plugins aren't supported anymore.
-      public: void IGN_DEPRECATED(6) AddPluginPaths(const std::string &_path);
-
-      IGN_COMMON_WARN_IGNORE__DLL_INTERFACE_MISSING
-      /// \brief private data pointer
-      private: std::unique_ptr<SensorFactoryPrivate> dataPtr;
-      IGN_COMMON_WARN_RESUME__DLL_INTERFACE_MISSING
-    };
-    }
-  }
-}
-
-#endif
-=======
 #include <gz/sensors/SensorFactory.hh>
-#include <ignition/sensors/config.hh>
->>>>>>> 425359ef
+#include <ignition/sensors/config.hh>