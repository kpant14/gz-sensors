--- conflicted
+++ resolved
@@ -15,85 +15,5 @@
  *
  */
 
-<<<<<<< HEAD
-#include <memory>
-
-#include <sdf/sdf.hh>
-
-#include <ignition/common/SuppressWarning.hh>
-
-#include <ignition/sensors/config.hh>
-#include <ignition/sensors/air_pressure/Export.hh>
-
-#include "ignition/sensors/Sensor.hh"
-
-namespace ignition
-{
-  namespace sensors
-  {
-    // Inline bracket to help doxygen filtering.
-    inline namespace IGNITION_SENSORS_VERSION_NAMESPACE {
-    //
-    /// \brief forward declarations
-    class AirPressureSensorPrivate;
-
-    /// \brief AirPressure Sensor Class
-    ///
-    /// A sensor that reports air pressure readings.
-    class IGNITION_SENSORS_AIR_PRESSURE_VISIBLE AirPressureSensor :
-      public Sensor
-    {
-      /// \brief constructor
-      public: AirPressureSensor();
-
-      /// \brief destructor
-      public: virtual ~AirPressureSensor();
-
-      /// \brief Load the sensor based on data from an sdf::Sensor object.
-      /// \param[in] _sdf SDF Sensor parameters.
-      /// \return true if loading was successful
-      public: virtual bool Load(const sdf::Sensor &_sdf) override;
-
-      /// \brief Load the sensor with SDF parameters.
-      /// \param[in] _sdf SDF Sensor parameters.
-      /// \return true if loading was successful
-      public: virtual bool Load(sdf::ElementPtr _sdf) override;
-
-      /// \brief Initialize values in the sensor
-      /// \return True on success
-      public: virtual bool Init() override;
-
-      /// \brief Update the sensor and generate data
-      /// \param[in] _now The current time
-      /// \return true if the update was successfull
-      public: virtual bool Update(
-        const std::chrono::steady_clock::duration &_now) override;
-
-      /// \brief Set the reference altitude.
-      /// \param[in] _ref Verical reference position in meters
-      public: void SetReferenceAltitude(double _reference);
-
-      /// \brief Get the vertical reference altitude.
-      /// \return Verical reference position in meters
-      public: double ReferenceAltitude() const;
-
-      /// \brief Check if there are any subscribers
-      /// \return True if there are subscribers, false otherwise
-      /// \todo(iche033) Make this function virtual on Garden
-      public: bool HasConnections() const;
-
-      IGN_COMMON_WARN_IGNORE__DLL_INTERFACE_MISSING
-      /// \brief Data pointer for private data
-      /// \internal
-      private: std::unique_ptr<AirPressureSensorPrivate> dataPtr;
-      IGN_COMMON_WARN_RESUME__DLL_INTERFACE_MISSING
-    };
-    }
-  }
-}
-
-#endif
-=======
 #include <gz/sensors/AirPressureSensor.hh>
-#include <ignition/sensors/config.hh>
->>>>>>> 425359ef
+#include <ignition/sensors/config.hh>