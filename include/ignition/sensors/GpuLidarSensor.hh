--- conflicted
+++ resolved
@@ -15,141 +15,5 @@
  *
  */
 
-<<<<<<< HEAD
-#include <memory>
-#include <string>
-
-#include <sdf/sdf.hh>
-
-#include <ignition/common/SuppressWarning.hh>
-
-// TODO(louise) Remove these pragmas once ign-rendering is disabling the
-// warnings
-#ifdef _WIN32
-#pragma warning(push)
-#pragma warning(disable: 4251)
-#endif
-#include <ignition/rendering/GpuRays.hh>
-#ifdef _WIN32
-#pragma warning(pop)
-#endif
-
-#include "ignition/sensors/gpu_lidar/Export.hh"
-#include "ignition/sensors/RenderingEvents.hh"
-#include "ignition/sensors/Lidar.hh"
-
-namespace ignition
-{
-  namespace sensors
-  {
-    // Inline bracket to help doxygen filtering.
-    inline namespace IGNITION_SENSORS_VERSION_NAMESPACE {
-    //
-    /// \brief forward declarations
-    class GpuLidarSensorPrivate;
-
-    /// \brief GpuLidar Sensor Class
-    ///
-    ///   This class creates laser scans using the GPU. It's measures the range
-    ///   from the origin of the center to points on the visual geometry in the
-    ///   scene.
-    ///
-    ///   It offers both an ignition-transport interface and a direct C++ API
-    ///   to access the image data. The API works by setting a callback to be
-    ///   called with image data.
-    class IGNITION_SENSORS_GPU_LIDAR_VISIBLE GpuLidarSensor : public Lidar
-    {
-      /// \brief constructor
-      public: GpuLidarSensor();
-
-      /// \brief destructor
-      public: virtual ~GpuLidarSensor();
-
-      /// \brief Force the sensor to generate data
-      /// \param[in] _now The current time
-      /// \return true if the update was successfull
-      public: virtual bool Update(
-        const std::chrono::steady_clock::duration &_now) override;
-
-      /// \brief Initialize values in the sensor
-      /// \return True on success
-      public: virtual bool Init() override;
-
-      /// \brief Load the sensor based on data from an sdf::Sensor object.
-      /// \param[in] _sdf SDF Sensor parameters.
-      /// \return true if loading was successful
-      public: virtual bool Load(const sdf::Sensor &_sdf) override;
-
-      /// \brief Load sensor sata from SDF
-      /// \param[in] _sdf SDF used
-      /// \return True on success
-      public: virtual bool Load(sdf::ElementPtr _sdf) override;
-
-      /// \brief Create Lidar sensor
-      public: virtual bool CreateLidar() override;
-
-      /// \brief Gets if sensor is horizontal
-      /// \return True if horizontal, false if not
-      public: bool IsHorizontal() const;
-
-      /// \brief Makes possible to change sensor scene
-      /// \param[in] _scene used with the sensor
-      public: void SetScene(ignition::rendering::ScenePtr _scene) override;
-
-      /// \brief Remove sensor from scene
-      /// \param[in] _scene used with the sensor
-      public: void RemoveGpuRays(ignition::rendering::ScenePtr _scene);
-
-      /// \brief Get Gpu Rays object used in the sensor
-      /// \return Pointer to ignition::rendering::GpuRays
-      public: ignition::rendering::GpuRaysPtr GpuRays() const;
-
-      /// \brief Return the ratio of horizontal ray count to vertical ray
-      /// count.
-      ///
-      /// A ray count is the number of simulated rays. Whereas a range count
-      /// is the total number of data points returned. When range count
-      /// != ray count, then values are interpolated between rays.
-      public: double RayCountRatio() const;
-
-      /// \brief Get the horizontal field of view of the laser sensor.
-      /// \return The horizontal field of view of the laser sensor.
-      public: ignition::math::Angle HFOV() const;
-
-      /// \brief Get the vertical field-of-view.
-      /// \return Vertical field of view.
-      public: ignition::math::Angle VFOV() const;
-
-      /// \brief Check if there are any subscribers
-      /// \return True if there are subscribers, false otherwise
-      /// \todo(iche033) Make this function virtual on Garden
-      public: bool HasConnections() const;
-
-      /// \brief Connect function pointer to internal GpuRays callback
-      /// \return ignition::common::Connection pointer
-      public: virtual ignition::common::ConnectionPtr ConnectNewLidarFrame(
-          std::function<void(const float *_scan, unsigned int _width,
-                  unsigned int _heighti, unsigned int _channels,
-                  const std::string &/*_format*/)> _subscriber) override;
-
-      /// \brief Connect function pointer to internal GpuRays callback
-      /// \return ignition::common::Connection pointer
-      private: void OnNewLidarFrame(const float *_scan, unsigned int _width,
-                  unsigned int _heighti, unsigned int _channels,
-                  const std::string &_format);
-
-      IGN_COMMON_WARN_IGNORE__DLL_INTERFACE_MISSING
-      /// \brief Data pointer for private data
-      /// \internal
-      private: std::unique_ptr<GpuLidarSensorPrivate> dataPtr;
-      IGN_COMMON_WARN_RESUME__DLL_INTERFACE_MISSING
-    };
-    }
-  }
-}
-
-#endif
-=======
 #include <gz/sensors/GpuLidarSensor.hh>
-#include <ignition/sensors/config.hh>
->>>>>>> 425359ef
+#include <ignition/sensors/config.hh>